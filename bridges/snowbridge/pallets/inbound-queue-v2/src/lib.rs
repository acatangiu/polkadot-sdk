// SPDX-License-Identifier: Apache-2.0
// SPDX-FileCopyrightText: 2023 Snowfork <hello@snowfork.com>
//! Inbound Queue
//!
//! # Overview
//!
//! Receives messages emitted by the Gateway contract on Ethereum, whereupon they are verified,
//! translated to XCM, and finally sent to AssetHub for further processing.
//!
//! Message relayers are rewarded in wrapped Ether that is included within the message. This
//! wrapped Ether is derived from Ether that the message origin has locked up on Ethereum.
//!
//! # Extrinsics
//!
//! ## Governance
//!
//! * [`Call::set_operating_mode`]: Set the operating mode of the pallet. Can be used to disable
//!   processing of inbound messages.
//!
//! ## Message Submission
//!
//! * [`Call::submit`]: Submit a message for verification and dispatch the final destination
//!   parachain.
#![cfg_attr(not(feature = "std"), no_std)]

extern crate alloc;
pub mod api;

#[cfg(feature = "runtime-benchmarks")]
mod benchmarking;
pub mod weights;

#[cfg(test)]
mod mock;

#[cfg(test)]
mod test;

pub use crate::weights::WeightInfo;
use frame_support::{
	traits::{
		fungible::{Inspect, Mutate},
		tokens::Balance,
	},
	weights::WeightToFee,
};
use frame_system::ensure_signed;
use snowbridge_core::{
	reward::{ether_asset, PaymentProcedure},
<<<<<<< HEAD
	sparse_bitmap::SparseBitmap,
=======
	sparse_bitmap::{SparseBitmap, SparseBitmapImpl},
>>>>>>> 342ad493
	BasicOperatingMode,
};
use snowbridge_inbound_queue_primitives::{
	v2::{ConvertMessage, ConvertMessageError, Message},
	EventProof, VerificationError, Verifier,
};
use sp_core::H160;
<<<<<<< HEAD
use sp_runtime::traits::TryConvert;
use types::Nonce;
pub use weights::WeightInfo;
=======
>>>>>>> 342ad493
use xcm::prelude::{ExecuteXcm, Junction::*, Location, SendXcm, *};

#[cfg(feature = "runtime-benchmarks")]
use {snowbridge_beacon_primitives::BeaconHeader, sp_core::H256};

pub use pallet::*;

pub const LOG_TARGET: &str = "snowbridge-pallet-inbound-queue-v2";

pub type AccountIdOf<T> = <T as frame_system::Config>::AccountId;
type BalanceOf<T> =
	<<T as pallet::Config>::Token as Inspect<<T as frame_system::Config>::AccountId>>::Balance;

pub type Nonce<T> = SparseBitmapImpl<crate::NonceBitmap<T>>;
#[frame_support::pallet]
pub mod pallet {
	use super::*;

	use frame_support::pallet_prelude::*;
	use frame_system::pallet_prelude::*;
	use sp_std::prelude::*;

	#[pallet::pallet]
	pub struct Pallet<T>(_);

	#[cfg(feature = "runtime-benchmarks")]
	pub trait BenchmarkHelper<T> {
		fn initialize_storage(beacon_header: BeaconHeader, block_roots_root: H256);
	}

	#[pallet::config]
	pub trait Config: frame_system::Config {
		type RuntimeEvent: From<Event<Self>> + IsType<<Self as frame_system::Config>::RuntimeEvent>;
		/// The verifier for inbound messages from Ethereum.
		type Verifier: Verifier;
		/// XCM message sender.
		type XcmSender: SendXcm;
		/// Handler for XCM fees.
		type XcmExecutor: ExecuteXcm<Self::RuntimeCall>;
		/// Relayer Reward Payment
		type RewardPayment: PaymentProcedure;
		/// Ethereum NetworkId
		type EthereumNetwork: Get<NetworkId>;
		/// Address of the Gateway contract.
		#[pallet::constant]
		type GatewayAddress: Get<H160>;
		/// AssetHub parachain ID.
		type AssetHubParaId: Get<u32>;
		/// Convert a command from Ethereum to an XCM message.
		type MessageConverter: ConvertMessage;
		#[cfg(feature = "runtime-benchmarks")]
		type Helper: BenchmarkHelper<Self>;
		/// Used for the dry run API implementation.
		type Balance: Balance + From<u128>;
		type WeightInfo: WeightInfo;
<<<<<<< HEAD

		type AccountToLocation: for<'a> TryConvert<&'a Self::AccountId, Location>;
=======
		/// Convert a weight value into deductible balance type.
		type WeightToFee: WeightToFee<Balance = BalanceOf<Self>>;
		type Token: Mutate<Self::AccountId> + Inspect<Self::AccountId>;
>>>>>>> 342ad493
	}

	#[pallet::event]
	#[pallet::generate_deposit(pub(super) fn deposit_event)]
	pub enum Event<T: Config> {
		/// A message was received from Ethereum
		MessageReceived {
			/// The message nonce
			nonce: u64,
			/// ID of the XCM message which was forwarded to the final destination parachain
			message_id: [u8; 32],
		},
		/// Set OperatingMode
		OperatingModeChanged { mode: BasicOperatingMode },
		/// XCM delivery fees were paid.
		FeesPaid { paying: Location, fees: Assets },
	}

	#[pallet::error]
	pub enum Error<T> {
		/// Message came from an invalid outbound channel on the Ethereum side.
		InvalidGateway,
		/// Account could not be converted to bytes
		InvalidAccount,
		/// Message has an invalid envelope.
		InvalidMessage,
		/// Message has an unexpected nonce.
		InvalidNonce,
		/// Fee provided is invalid.
		InvalidFee,
		/// Message has an invalid payload.
		InvalidPayload,
		/// Message channel is invalid
		InvalidChannel,
		/// The max nonce for the type has been reached
		MaxNonceReached,
		/// Cannot convert location
		InvalidAccountConversion,
		/// Pallet is halted
		Halted,
		/// The operation required fees to be paid which the initiator could not meet.
		FeesNotMet,
		/// The desired destination was unreachable, generally because there is a no way of routing
		/// to it.
		Unreachable,
		/// There was some other issue (i.e. not to do with routing) in sending the message.
		/// Perhaps a lack of space for buffering the message.
		SendFailure,
		/// Invalid foreign ERC-20 token ID
		InvalidAsset,
		/// Cannot reachor a foreign ERC-20 asset location.
		CannotReanchor,
		/// Reward payment Failure
		RewardPaymentFailed,
		/// Message verification error
		Verification(VerificationError),
	}

	impl<T: Config> From<SendError> for Error<T> {
		fn from(e: SendError) -> Self {
			match e {
				SendError::Fees => Error::<T>::FeesNotMet,
				SendError::NotApplicable => Error::<T>::Unreachable,
				_ => Error::<T>::SendFailure,
			}
		}
	}

	impl<T: Config> From<ConvertMessageError> for Error<T> {
		fn from(e: ConvertMessageError) -> Self {
			match e {
				ConvertMessageError::InvalidAsset => Error::<T>::InvalidAsset,
				ConvertMessageError::CannotReanchor => Error::<T>::CannotReanchor,
			}
		}
	}

	/// StorageMap used for encoding a SparseBitmapImpl that tracks whether a specific nonce has
	/// been processed or not. Message nonces are unique and never repeated.
	#[pallet::storage]
	pub type NonceBitmap<T: Config> = StorageMap<_, Twox64Concat, u128, u128, ValueQuery>;

	/// The current operating mode of the pallet.
	#[pallet::storage]
	pub type OperatingMode<T: Config> = StorageValue<_, BasicOperatingMode, ValueQuery>;

	#[pallet::call]
<<<<<<< HEAD
	impl<T: Config> Pallet<T> {
=======
	impl<T: Config> Pallet<T>
	where
		Location: From<<T as frame_system::Config>::AccountId>,
	{
>>>>>>> 342ad493
		/// Submit an inbound message originating from the Gateway contract on Ethereum
		#[pallet::call_index(0)]
		#[pallet::weight(T::WeightInfo::submit())]
		pub fn submit(origin: OriginFor<T>, event: Box<EventProof>) -> DispatchResult {
			let who = ensure_signed(origin)?;
			ensure!(!OperatingMode::<T>::get().is_halted(), Error::<T>::Halted);

			// submit message for verification
			T::Verifier::verify(&event.event_log, &event.proof)
				.map_err(|e| Error::<T>::Verification(e))?;

			// Decode event log into a bridge message
			let message =
				Message::try_from(&event.event_log).map_err(|_| Error::<T>::InvalidMessage)?;

			let reward_account_location =
				T::AccountToLocation::try_convert(&who).map_err(|_| Error::<T>::InvalidAccount)?;

			Self::process_message(reward_account_location, message)
		}

		/// Halt or resume all pallet operations. May only be called by root.
		#[pallet::call_index(1)]
		#[pallet::weight((T::DbWeight::get().reads_writes(1, 1), DispatchClass::Operational))]
		pub fn set_operating_mode(
			origin: OriginFor<T>,
			mode: BasicOperatingMode,
		) -> DispatchResult {
			ensure_root(origin)?;
			OperatingMode::<T>::set(mode);
			Self::deposit_event(Event::OperatingModeChanged { mode });
			Ok(())
		}
	}

<<<<<<< HEAD
	impl<T: Config> Pallet<T> {
=======
	impl<T: Config> Pallet<T>
	where
		Location: From<<T as frame_system::Config>::AccountId>,
	{
>>>>>>> 342ad493
		pub fn process_message(relayer: Location, message: Message) -> DispatchResult {
			// Verify that the message was submitted from the known Gateway contract
			ensure!(T::GatewayAddress::get() == message.gateway, Error::<T>::InvalidGateway);

			// Verify the message has not been processed
			ensure!(!Nonce::<T>::get(message.nonce.into()), Error::<T>::InvalidNonce);

			let xcm = T::MessageConverter::convert(message.clone())
				.map_err(|error| Error::<T>::from(error))?;

			// Forward XCM to AH
			let dest = Location::new(1, [Parachain(T::AssetHubParaId::get())]);
			let message_id =
				Self::send_xcm(dest.clone(), relayer.clone(), xcm.clone()).map_err(|error| {
					tracing::error!(target: LOG_TARGET, ?error, ?dest, ?xcm, "XCM send failed with error");
					Error::<T>::from(error)
				})?;

			// Pay relayer reward
			let ether = ether_asset(T::EthereumNetwork::get(), message.relayer_fee);
			T::RewardPayment::pay_reward(relayer, ether)
				.map_err(|_| Error::<T>::RewardPaymentFailed)?;

			// Mark message as received
			Nonce::<T>::set(message.nonce.into());

			Self::deposit_event(Event::MessageReceived { nonce: message.nonce, message_id });

			Ok(())
		}

		fn send_xcm(
			dest: Location,
			fee_payer: Location,
			xcm: Xcm<()>,
		) -> Result<XcmHash, SendError> {
			let (ticket, fee) = validate_send::<T::XcmSender>(dest, xcm)?;
			T::XcmExecutor::charge_fees(fee_payer.clone(), fee.clone()).map_err(|error| {
				tracing::error!(
<<<<<<< HEAD
					target: "snowbridge_pallet_inbound_queue_v2::send_xcm",
=======
					target: LOG_TARGET,
>>>>>>> 342ad493
					?error,
					"Charging fees failed with error",
				);
				SendError::Fees
			})?;
			Self::deposit_event(Event::FeesPaid { paying: fee_payer, fees: fee });
			T::XcmSender::deliver(ticket)
		}
	}
}<|MERGE_RESOLUTION|>--- conflicted
+++ resolved
@@ -47,11 +47,7 @@
 use frame_system::ensure_signed;
 use snowbridge_core::{
 	reward::{ether_asset, PaymentProcedure},
-<<<<<<< HEAD
-	sparse_bitmap::SparseBitmap,
-=======
 	sparse_bitmap::{SparseBitmap, SparseBitmapImpl},
->>>>>>> 342ad493
 	BasicOperatingMode,
 };
 use snowbridge_inbound_queue_primitives::{
@@ -59,12 +55,6 @@
 	EventProof, VerificationError, Verifier,
 };
 use sp_core::H160;
-<<<<<<< HEAD
-use sp_runtime::traits::TryConvert;
-use types::Nonce;
-pub use weights::WeightInfo;
-=======
->>>>>>> 342ad493
 use xcm::prelude::{ExecuteXcm, Junction::*, Location, SendXcm, *};
 
 #[cfg(feature = "runtime-benchmarks")]
@@ -120,14 +110,9 @@
 		/// Used for the dry run API implementation.
 		type Balance: Balance + From<u128>;
 		type WeightInfo: WeightInfo;
-<<<<<<< HEAD
-
-		type AccountToLocation: for<'a> TryConvert<&'a Self::AccountId, Location>;
-=======
 		/// Convert a weight value into deductible balance type.
 		type WeightToFee: WeightToFee<Balance = BalanceOf<Self>>;
 		type Token: Mutate<Self::AccountId> + Inspect<Self::AccountId>;
->>>>>>> 342ad493
 	}
 
 	#[pallet::event]
@@ -215,14 +200,10 @@
 	pub type OperatingMode<T: Config> = StorageValue<_, BasicOperatingMode, ValueQuery>;
 
 	#[pallet::call]
-<<<<<<< HEAD
-	impl<T: Config> Pallet<T> {
-=======
 	impl<T: Config> Pallet<T>
 	where
 		Location: From<<T as frame_system::Config>::AccountId>,
 	{
->>>>>>> 342ad493
 		/// Submit an inbound message originating from the Gateway contract on Ethereum
 		#[pallet::call_index(0)]
 		#[pallet::weight(T::WeightInfo::submit())]
@@ -238,10 +219,7 @@
 			let message =
 				Message::try_from(&event.event_log).map_err(|_| Error::<T>::InvalidMessage)?;
 
-			let reward_account_location =
-				T::AccountToLocation::try_convert(&who).map_err(|_| Error::<T>::InvalidAccount)?;
-
-			Self::process_message(reward_account_location, message)
+			Self::process_message(who.into(), message)
 		}
 
 		/// Halt or resume all pallet operations. May only be called by root.
@@ -258,14 +236,10 @@
 		}
 	}
 
-<<<<<<< HEAD
-	impl<T: Config> Pallet<T> {
-=======
 	impl<T: Config> Pallet<T>
 	where
 		Location: From<<T as frame_system::Config>::AccountId>,
 	{
->>>>>>> 342ad493
 		pub fn process_message(relayer: Location, message: Message) -> DispatchResult {
 			// Verify that the message was submitted from the known Gateway contract
 			ensure!(T::GatewayAddress::get() == message.gateway, Error::<T>::InvalidGateway);
@@ -305,11 +279,7 @@
 			let (ticket, fee) = validate_send::<T::XcmSender>(dest, xcm)?;
 			T::XcmExecutor::charge_fees(fee_payer.clone(), fee.clone()).map_err(|error| {
 				tracing::error!(
-<<<<<<< HEAD
-					target: "snowbridge_pallet_inbound_queue_v2::send_xcm",
-=======
 					target: LOG_TARGET,
->>>>>>> 342ad493
 					?error,
 					"Charging fees failed with error",
 				);

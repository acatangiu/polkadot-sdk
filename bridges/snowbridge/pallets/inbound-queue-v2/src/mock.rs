// SPDX-License-Identifier: Apache-2.0
// SPDX-FileCopyrightText: 2023 Snowfork <hello@snowfork.com>
use super::*;

use crate::{self as inbound_queue_v2};
use codec::Encode;
use frame_support::{
	derive_impl, parameter_types,
	traits::ConstU32,
	weights::{constants::RocksDbWeight, IdentityFee},
};
use hex_literal::hex;
use snowbridge_beacon_primitives::{
	types::deneb, BeaconHeader, ExecutionProof, Fork, ForkVersions, VersionedExecutionPayloadHeader,
};
use snowbridge_core::TokenId;
use snowbridge_inbound_queue_primitives::{v2::MessageToXcm, Log, Proof, VerificationError};
use sp_core::H160;
use sp_runtime::{
	traits::{IdentifyAccount, IdentityLookup, MaybeEquivalence, Verify},
	BuildStorage, MultiSignature,
};
use sp_std::{convert::From, default::Default, marker::PhantomData};
use xcm::{latest::SendXcm, opaque::latest::WESTEND_GENESIS_HASH, prelude::*};
type Block = frame_system::mocking::MockBlock<Test>;

frame_support::construct_runtime!(
	pub enum Test
	{
		System: frame_system::{Pallet, Call, Storage, Event<T>},
		Balances: pallet_balances::{Pallet, Call, Storage, Config<T>, Event<T>},
		EthereumBeaconClient: snowbridge_pallet_ethereum_client::{Pallet, Call, Storage, Event<T>},
		InboundQueue: inbound_queue_v2::{Pallet, Call, Storage, Event<T>},
	}
);

pub type Signature = MultiSignature;
pub type AccountId = <<Signature as Verify>::Signer as IdentifyAccount>::AccountId;

type Balance = u128;

#[derive_impl(frame_system::config_preludes::TestDefaultConfig)]
impl frame_system::Config for Test {
	type AccountId = AccountId;
	type Lookup = IdentityLookup<Self::AccountId>;
	type AccountData = pallet_balances::AccountData<u128>;
	type Block = Block;
}

parameter_types! {
	pub const ExistentialDeposit: u128 = 1;
}

#[derive_impl(pallet_balances::config_preludes::TestDefaultConfig)]
impl pallet_balances::Config for Test {
	type Balance = Balance;
	type ExistentialDeposit = ExistentialDeposit;
	type AccountStore = System;
}

parameter_types! {
	pub const ChainForkVersions: ForkVersions = ForkVersions{
		genesis: Fork {
			version: [0, 0, 0, 1], // 0x00000001
			epoch: 0,
		},
		altair: Fork {
			version: [1, 0, 0, 1], // 0x01000001
			epoch: 0,
		},
		bellatrix: Fork {
			version: [2, 0, 0, 1], // 0x02000001
			epoch: 0,
		},
		capella: Fork {
			version: [3, 0, 0, 1], // 0x03000001
			epoch: 0,
		},
		deneb: Fork {
			version: [4, 0, 0, 1], // 0x04000001
			epoch: 4294967295,
		}
	};
}

impl snowbridge_pallet_ethereum_client::Config for Test {
	type RuntimeEvent = RuntimeEvent;
	type ForkVersions = ChainForkVersions;
	type FreeHeadersInterval = ConstU32<32>;
	type WeightInfo = ();
}

// Mock verifier
pub struct MockVerifier;

impl Verifier for MockVerifier {
	fn verify(log: &Log, _: &Proof) -> Result<(), VerificationError> {
		if log.address == hex!("0000000000000000000000000000000000000911").into() {
			return Err(VerificationError::InvalidProof)
		}
		Ok(())
	}
}

const GATEWAY_ADDRESS: [u8; 20] = hex!["b8ea8cb425d85536b158d661da1ef0895bb92f1d"];

#[cfg(feature = "runtime-benchmarks")]
impl<T: snowbridge_pallet_ethereum_client::Config> BenchmarkHelper<T> for Test {
	// not implemented since the MockVerifier is used for tests
	fn initialize_storage(_: BeaconHeader, _: H256) {}
}

// Mock XCM sender that always succeeds
pub struct MockXcmSender;
impl SendXcm for MockXcmSender {
	type Ticket = Xcm<()>;

	fn validate(
		dest: &mut Option<Location>,
		xcm: &mut Option<Xcm<()>>,
	) -> SendResult<Self::Ticket> {
		if let Some(location) = dest {
			match location.unpack() {
				(_, [Parachain(1001)]) => return Err(SendError::NotApplicable),
				_ => Ok((xcm.clone().unwrap(), Assets::default())),
			}
		} else {
			Ok((xcm.clone().unwrap(), Assets::default()))
		}
	}

	fn deliver(xcm: Self::Ticket) -> core::result::Result<XcmHash, SendError> {
		let hash = xcm.using_encoded(sp_io::hashing::blake2_256);
		Ok(hash)
	}
}

pub enum Weightless {}
impl PreparedMessage for Weightless {
	fn weight_of(&self) -> Weight {
		unreachable!();
	}
}

pub struct MockXcmExecutor;
impl<C> ExecuteXcm<C> for MockXcmExecutor {
	type Prepared = Weightless;
	fn prepare(message: Xcm<C>) -> Result<Self::Prepared, Xcm<C>> {
		Err(message)
	}
	fn execute(_: impl Into<Location>, _: Self::Prepared, _: &mut XcmHash, _: Weight) -> Outcome {
		unreachable!()
	}
	fn charge_fees(_: impl Into<Location>, _: Assets) -> xcm::latest::Result {
		Ok(())
	}
}

pub struct MockTokenIdConvert;
impl MaybeEquivalence<TokenId, Location> for MockTokenIdConvert {
	fn convert(_id: &TokenId) -> Option<Location> {
		Some(Location::parent())
	}
	fn convert_back(_loc: &Location) -> Option<TokenId> {
		None
	}
}

parameter_types! {
	pub const EthereumNetwork: xcm::v5::NetworkId = xcm::v5::NetworkId::Ethereum { chain_id: 11155111 };
	pub const GatewayAddress: H160 = H160(GATEWAY_ADDRESS);
	pub InboundQueueLocation: InteriorLocation = [PalletInstance(84)].into();
	pub AssetHubLocation: InteriorLocation = Parachain(1000).into();
	pub UniversalLocation: InteriorLocation =
		[GlobalConsensus(ByGenesis(WESTEND_GENESIS_HASH)), Parachain(1002)].into();
	pub AssetHubFromEthereum: Location = Location::new(1,[GlobalConsensus(ByGenesis(WESTEND_GENESIS_HASH)),Parachain(1000)]);
	pub const InitialFund: u128 = 1_000_000_000_000;
}

pub struct MockAccountLocationConverter<AccountId>(PhantomData<AccountId>);
impl<'a, AccountId: Clone + Clone> TryConvert<&'a AccountId, Location>
	for MockAccountLocationConverter<AccountId>
{
	fn try_convert(_who: &AccountId) -> Result<Location, &AccountId> {
		Ok(Location::here())
	}
}

impl inbound_queue_v2::Config for Test {
	type RuntimeEvent = RuntimeEvent;
	type Verifier = MockVerifier;
	type XcmSender = MockXcmSender;
	type XcmExecutor = MockXcmExecutor;
	type RewardPayment = ();
	type EthereumNetwork = EthereumNetwork;
	type GatewayAddress = GatewayAddress;
	type AssetHubParaId = ConstU32<1000>;
	type MessageConverter = MessageToXcm<
		EthereumNetwork,
		InboundQueueLocation,
		MockTokenIdConvert,
		GatewayAddress,
		UniversalLocation,
		AssetHubFromEthereum,
	>;
	#[cfg(feature = "runtime-benchmarks")]
	type Helper = Test;
	type Balance = u128;
	type WeightInfo = ();
<<<<<<< HEAD
	type AccountToLocation = MockAccountLocationConverter<AccountId>;
=======
	type WeightToFee = IdentityFee<u128>;
	type Token = Balances;
>>>>>>> 342ad493
}

pub fn setup() {
	System::set_block_number(1);
}

pub fn new_tester() -> sp_io::TestExternalities {
	let storage = frame_system::GenesisConfig::<Test>::default().build_storage().unwrap();
	let mut ext: sp_io::TestExternalities = storage.into();
	ext.execute_with(setup);
	ext
}

// Generated from smoketests:
//   cd smoketests
//   ./make-bindings
//   cargo test --test register_token -- --nocapture
pub fn mock_event_log() -> Log {
	Log {
        // gateway address
        address: hex!("b8ea8cb425d85536b158d661da1ef0895bb92f1d").into(),
        topics: vec![
            hex!("b61699d45635baed7500944331ea827538a50dbfef79180f2079e9185da627aa").into(),
        ],
        // Nonce + Payload
        data: hex!("00000000000000000000000000000000000000000000000000000000000000010000000000000000000000000000000000000000000000000000000000000040000000000000000000000000b8ea8cb425d85536b158d661da1ef0895bb92f1d00000000000000000000000000000000000000000000000000000000000000e000000000000000000000000000000000000000000000000000000000000001000000000000000000000000000000000000000000000000000000000000000160000000000000000000000000000000000000000000000000000000001dcd6500000000000000000000000000000000000000000000000000000000003b9aca000000000000000000000000000000000000000000000000000000000059682f000000000000000000000000000000000000000000000000000000000000000000000000000000000000000000000000000000000000000000000000000000002cdeadbeef774667629726ec1fabebcec0d9139bd1c8f72a23deadbeef0000000000000000000000001dcd650000000000000000000000000000000000000000000000000000000000000000000000000000000000000000000000000000000000").into(),
    }
}

pub fn mock_event_log_invalid_gateway() -> Log {
	Log {
        // gateway address
        address: H160::zero(),
        topics: vec![
            hex!("b61699d45635baed7500944331ea827538a50dbfef79180f2079e9185da627aa").into(),
        ],
        // Nonce + Payload
        data: hex!("00000000000000000000000000000000000000000000000000000000000000010000000000000000000000000000000000000000000000000000000000000040000000000000000000000000b8ea8cb425d85536b158d661da1ef0895bb92f1d00000000000000000000000000000000000000000000000000000000000000e000000000000000000000000000000000000000000000000000000000000001000000000000000000000000000000000000000000000000000000000000000160000000000000000000000000000000000000000000000000000000001dcd6500000000000000000000000000000000000000000000000000000000003b9aca000000000000000000000000000000000000000000000000000000000059682f000000000000000000000000000000000000000000000000000000000000000000000000000000000000000000000000000000000000000000000000000000002cdeadbeef774667629726ec1fabebcec0d9139bd1c8f72a23deadbeef0000000000000000000000001dcd650000000000000000000000000000000000000000000000000000000000000000000000000000000000000000000000000000000000").into(),
    }
}

pub fn mock_event_log_invalid_message() -> Log {
	Log {
		// gateway address
		address: hex!("b8ea8cb425d85536b158d661da1ef0895bb92f1d").into(),
		topics: vec![
			hex!("b61699d45635baed7500944331ea827538a50dbfef79180f2079e9185da627aa").into(),
		],
		// Nonce + Payload
		data: hex!("000000000000000000000000000000000000000000000000000000b8ea8cb425d85536b158d661da1ef0895bb92f1d000000000000000000000000000000000000000000000000001dcd6500000000000000000000000000000000000000000000000000000000003b9aca000000000000000000000000000000000000000000000000000000000059682f000000000000000000000000000000000000000000000000000000000000000000000000000000000000000000000000000000000000000000000000000000002cdeadbeef774667629726ec1fabebcec0d9139bd1c8f72a23deadbeef0000000000000000000000001dcd650000000000000000000000000000000000000000000000000000000000000000000000000000000000000000000000000000000000").into(),
	}
}

pub fn mock_execution_proof() -> ExecutionProof {
	ExecutionProof {
		header: BeaconHeader::default(),
		ancestry_proof: None,
		execution_header: VersionedExecutionPayloadHeader::Deneb(deneb::ExecutionPayloadHeader {
			parent_hash: Default::default(),
			fee_recipient: Default::default(),
			state_root: Default::default(),
			receipts_root: Default::default(),
			logs_bloom: vec![],
			prev_randao: Default::default(),
			block_number: 0,
			gas_limit: 0,
			gas_used: 0,
			timestamp: 0,
			extra_data: vec![],
			base_fee_per_gas: Default::default(),
			block_hash: Default::default(),
			transactions_root: Default::default(),
			withdrawals_root: Default::default(),
			blob_gas_used: 0,
			excess_blob_gas: 0,
		}),
		execution_branch: vec![],
	}
}

// For backwards compatibility and tests
impl WeightInfo for () {
	fn submit() -> Weight {
		Weight::from_parts(70_000_000, 0)
			.saturating_add(Weight::from_parts(0, 3601))
			.saturating_add(RocksDbWeight::get().reads(2))
			.saturating_add(RocksDbWeight::get().writes(2))
	}
}

pub mod mock_xcm_send_failure {
	use super::*;

	frame_support::construct_runtime!(
		pub enum TestXcmSendFailure
		{
			System: frame_system::{Pallet, Call, Storage, Event<T>},
			Balances: pallet_balances::{Pallet, Call, Storage, Config<T>, Event<T>},
			EthereumBeaconClient: snowbridge_pallet_ethereum_client::{Pallet, Call, Storage, Event<T>},
			InboundQueue: inbound_queue_v2::{Pallet, Call, Storage, Event<T>},
		}
	);

	#[derive_impl(frame_system::config_preludes::TestDefaultConfig)]
	impl frame_system::Config for TestXcmSendFailure {
		type AccountId = AccountId;
		type Lookup = IdentityLookup<Self::AccountId>;
		type AccountData = pallet_balances::AccountData<u128>;
		type Block = Block;
	}

	#[derive_impl(pallet_balances::config_preludes::TestDefaultConfig)]
	impl pallet_balances::Config for TestXcmSendFailure {
		type Balance = Balance;
		type ExistentialDeposit = ExistentialDeposit;
		type AccountStore = System;
	}

	impl inbound_queue_v2::Config for TestXcmSendFailure {
		type RuntimeEvent = RuntimeEvent;
		type Verifier = MockVerifier;
		type XcmSender = MockXcmFailureSender;
		type XcmExecutor = MockXcmExecutor;
		type RewardPayment = ();
		type EthereumNetwork = EthereumNetwork;
		type GatewayAddress = GatewayAddress;
		type AssetHubParaId = ConstU32<1000>;
		type MessageConverter = MessageToXcm<
			EthereumNetwork,
			InboundQueueLocation,
			MockTokenIdConvert,
			GatewayAddress,
			UniversalLocation,
			AssetHubFromEthereum,
		>;
		#[cfg(feature = "runtime-benchmarks")]
		type Helper = Test;
		type Balance = u128;
		type WeightInfo = ();
		type WeightToFee = IdentityFee<u128>;
		type Token = Balances;
	}

	impl snowbridge_pallet_ethereum_client::Config for TestXcmSendFailure {
		type RuntimeEvent = RuntimeEvent;
		type ForkVersions = ChainForkVersions;
		type FreeHeadersInterval = ConstU32<32>;
		type WeightInfo = ();
	}

	pub struct MockXcmFailureSender;
	impl SendXcm for MockXcmFailureSender {
		type Ticket = Xcm<()>;

		fn validate(
			dest: &mut Option<Location>,
			xcm: &mut Option<Xcm<()>>,
		) -> SendResult<Self::Ticket> {
			if let Some(location) = dest {
				match location.unpack() {
					(_, [Parachain(1001)]) => return Err(SendError::NotApplicable),
					_ => Ok((xcm.clone().unwrap(), Assets::default())),
				}
			} else {
				Ok((xcm.clone().unwrap(), Assets::default()))
			}
		}

		fn deliver(_xcm: Self::Ticket) -> core::result::Result<XcmHash, SendError> {
			return Err(SendError::DestinationUnsupported)
		}
	}

	pub fn new_tester() -> sp_io::TestExternalities {
		let storage = frame_system::GenesisConfig::<TestXcmSendFailure>::default()
			.build_storage()
			.unwrap();
		let mut ext: sp_io::TestExternalities = storage.into();
		ext.execute_with(setup);
		ext
	}
}

pub mod mock_xcm_validate_failure {
	use super::*;

	frame_support::construct_runtime!(
		pub enum Test
		{
			System: frame_system::{Pallet, Call, Storage, Event<T>},
			Balances: pallet_balances::{Pallet, Call, Storage, Config<T>, Event<T>},
			EthereumBeaconClient: snowbridge_pallet_ethereum_client::{Pallet, Call, Storage, Event<T>},
			InboundQueue: inbound_queue_v2::{Pallet, Call, Storage, Event<T>},
		}
	);

	#[derive_impl(frame_system::config_preludes::TestDefaultConfig)]
	impl frame_system::Config for Test {
		type AccountId = AccountId;
		type Lookup = IdentityLookup<Self::AccountId>;
		type AccountData = pallet_balances::AccountData<u128>;
		type Block = Block;
	}

	#[derive_impl(pallet_balances::config_preludes::TestDefaultConfig)]
	impl pallet_balances::Config for Test {
		type Balance = Balance;
		type ExistentialDeposit = ExistentialDeposit;
		type AccountStore = System;
	}

	impl inbound_queue_v2::Config for Test {
		type RuntimeEvent = RuntimeEvent;
		type Verifier = MockVerifier;
		type XcmSender = MockXcmFailureValidate;
		type XcmExecutor = MockXcmExecutor;
		type RewardPayment = ();
		type EthereumNetwork = EthereumNetwork;
		type GatewayAddress = GatewayAddress;
		type AssetHubParaId = ConstU32<1000>;
		type MessageConverter = MessageToXcm<
			EthereumNetwork,
			InboundQueueLocation,
			MockTokenIdConvert,
			GatewayAddress,
			UniversalLocation,
			AssetHubFromEthereum,
		>;
		#[cfg(feature = "runtime-benchmarks")]
		type Helper = Test;
		type Balance = u128;
		type WeightInfo = ();
		type WeightToFee = IdentityFee<u128>;
		type Token = Balances;
	}

	impl snowbridge_pallet_ethereum_client::Config for Test {
		type RuntimeEvent = RuntimeEvent;
		type ForkVersions = ChainForkVersions;
		type FreeHeadersInterval = ConstU32<32>;
		type WeightInfo = ();
	}

	pub struct MockXcmFailureValidate;
	impl SendXcm for MockXcmFailureValidate {
		type Ticket = Xcm<()>;

		fn validate(
			_dest: &mut Option<Location>,
			_xcm: &mut Option<Xcm<()>>,
		) -> SendResult<Self::Ticket> {
			return Err(SendError::NotApplicable)
		}

		fn deliver(xcm: Self::Ticket) -> core::result::Result<XcmHash, SendError> {
			let hash = xcm.using_encoded(sp_io::hashing::blake2_256);
			Ok(hash)
		}
	}

	pub fn new_tester() -> sp_io::TestExternalities {
		let storage = frame_system::GenesisConfig::<Test>::default().build_storage().unwrap();
		let mut ext: sp_io::TestExternalities = storage.into();
		ext.execute_with(setup);
		ext
	}
}

pub mod mock_charge_fees_failure {
	use super::*;

	frame_support::construct_runtime!(
		pub enum Test
		{
			System: frame_system::{Pallet, Call, Storage, Event<T>},
			Balances: pallet_balances::{Pallet, Call, Storage, Config<T>, Event<T>},
			EthereumBeaconClient: snowbridge_pallet_ethereum_client::{Pallet, Call, Storage, Event<T>},
			InboundQueue: inbound_queue_v2::{Pallet, Call, Storage, Event<T>},
		}
	);

	#[derive_impl(frame_system::config_preludes::TestDefaultConfig)]
	impl frame_system::Config for Test {
		type AccountId = AccountId;
		type Lookup = IdentityLookup<Self::AccountId>;
		type AccountData = pallet_balances::AccountData<u128>;
		type Block = Block;
	}

	#[derive_impl(pallet_balances::config_preludes::TestDefaultConfig)]
	impl pallet_balances::Config for Test {
		type Balance = Balance;
		type ExistentialDeposit = ExistentialDeposit;
		type AccountStore = System;
	}

	impl inbound_queue_v2::Config for Test {
		type RuntimeEvent = RuntimeEvent;
		type Verifier = MockVerifier;
		type XcmSender = MockXcmSender;
		type XcmExecutor = MockXcmChargeFeesFailure;
		type RewardPayment = ();
		type EthereumNetwork = EthereumNetwork;
		type GatewayAddress = GatewayAddress;
		type AssetHubParaId = ConstU32<1000>;
		type MessageConverter = MessageToXcm<
			EthereumNetwork,
			InboundQueueLocation,
			MockTokenIdConvert,
			GatewayAddress,
			UniversalLocation,
			AssetHubFromEthereum,
		>;
		#[cfg(feature = "runtime-benchmarks")]
		type Helper = Test;
		type Balance = u128;
		type WeightInfo = ();
		type WeightToFee = IdentityFee<u128>;
		type Token = Balances;
	}

	impl snowbridge_pallet_ethereum_client::Config for Test {
		type RuntimeEvent = RuntimeEvent;
		type ForkVersions = ChainForkVersions;
		type FreeHeadersInterval = ConstU32<32>;
		type WeightInfo = ();
	}

	pub struct MockXcmChargeFeesFailure;
	impl<C> ExecuteXcm<C> for MockXcmChargeFeesFailure {
		type Prepared = Weightless;
		fn prepare(message: Xcm<C>) -> Result<Self::Prepared, Xcm<C>> {
			Err(message)
		}
		fn execute(
			_: impl Into<Location>,
			_: Self::Prepared,
			_: &mut XcmHash,
			_: Weight,
		) -> Outcome {
			unreachable!()
		}
		fn charge_fees(_: impl Into<Location>, _: Assets) -> xcm::latest::Result {
			Err(XcmError::Barrier)
		}
	}

	pub fn new_tester() -> sp_io::TestExternalities {
		let storage = frame_system::GenesisConfig::<Test>::default().build_storage().unwrap();
		let mut ext: sp_io::TestExternalities = storage.into();
		ext.execute_with(setup);
		ext
	}
}<|MERGE_RESOLUTION|>--- conflicted
+++ resolved
@@ -20,7 +20,7 @@
 	traits::{IdentifyAccount, IdentityLookup, MaybeEquivalence, Verify},
 	BuildStorage, MultiSignature,
 };
-use sp_std::{convert::From, default::Default, marker::PhantomData};
+use sp_std::{convert::From, default::Default};
 use xcm::{latest::SendXcm, opaque::latest::WESTEND_GENESIS_HASH, prelude::*};
 type Block = frame_system::mocking::MockBlock<Test>;
 
@@ -177,15 +177,6 @@
 	pub const InitialFund: u128 = 1_000_000_000_000;
 }
 
-pub struct MockAccountLocationConverter<AccountId>(PhantomData<AccountId>);
-impl<'a, AccountId: Clone + Clone> TryConvert<&'a AccountId, Location>
-	for MockAccountLocationConverter<AccountId>
-{
-	fn try_convert(_who: &AccountId) -> Result<Location, &AccountId> {
-		Ok(Location::here())
-	}
-}
-
 impl inbound_queue_v2::Config for Test {
 	type RuntimeEvent = RuntimeEvent;
 	type Verifier = MockVerifier;
@@ -207,12 +198,8 @@
 	type Helper = Test;
 	type Balance = u128;
 	type WeightInfo = ();
-<<<<<<< HEAD
-	type AccountToLocation = MockAccountLocationConverter<AccountId>;
-=======
 	type WeightToFee = IdentityFee<u128>;
 	type Token = Balances;
->>>>>>> 342ad493
 }
 
 pub fn setup() {

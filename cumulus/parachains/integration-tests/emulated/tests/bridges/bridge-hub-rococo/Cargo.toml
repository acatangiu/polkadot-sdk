[package]
name = "bridge-hub-rococo-integration-tests"
version = "1.0.0"
authors.workspace = true
edition.workspace = true
license = "Apache-2.0"
description = "Bridge Hub Rococo runtime integration tests with xcm-emulator"
publish = false

[lints]
workspace = true

[dependencies]
codec = { workspace = true }
scale-info = { features = ["derive"], workspace = true }
hex-literal = { workspace = true, default-features = true }

# Substrate
sp-core = { workspace = true }
frame-support = { workspace = true }
pallet-assets = { workspace = true }
pallet-asset-conversion = { workspace = true }
pallet-balances = { workspace = true }
pallet-message-queue = { workspace = true, default-features = true }
sp-runtime = { workspace = true }

# Polkadot
xcm = { workspace = true }
pallet-xcm = { workspace = true }
xcm-executor = { workspace = true }

# Bridges
pallet-bridge-messages = { workspace = true }
pallet-xcm-bridge-hub = { workspace = true }

# Cumulus
<<<<<<< HEAD
parachains-common = { path = "../../../../../common" }
testnet-parachains-constants = { path = "../../../../../runtimes/constants", features = ["rococo"] }
cumulus-pallet-xcmp-queue = { path = "../../../../../../pallets/xcmp-queue", default-features = false }
bridge-hub-rococo-runtime = { path = "../../../../../runtimes/bridge-hubs/bridge-hub-rococo", default-features = false }
emulated-integration-tests-common = { path = "../../../common", default-features = false }
rococo-westend-system-emulated-network = { path = "../../../networks/rococo-westend-system" }
rococo-system-emulated-network = { path = "../../../networks/rococo-system" }
asset-hub-rococo-runtime = { path = "../../../../../runtimes/assets/asset-hub-rococo", default-features = false }
penpal-runtime = { path = "../../../../../runtimes/testing/penpal" }
=======
cumulus-pallet-xcmp-queue = { workspace = true }
emulated-integration-tests-common = { workspace = true }
parachains-common = { workspace = true, default-features = true }
rococo-system-emulated-network = { workspace = true }
rococo-westend-system-emulated-network = { workspace = true }
testnet-parachains-constants = { features = ["rococo", "westend"], workspace = true, default-features = true }
>>>>>>> b16237ad

# Snowbridge
snowbridge-core = { workspace = true }
snowbridge-router-primitives = { workspace = true }
snowbridge-pallet-system = { workspace = true }
snowbridge-pallet-outbound-queue = { workspace = true }
snowbridge-pallet-inbound-queue-fixtures = { workspace = true, default-features = true }<|MERGE_RESOLUTION|>--- conflicted
+++ resolved
@@ -34,24 +34,12 @@
 pallet-xcm-bridge-hub = { workspace = true }
 
 # Cumulus
-<<<<<<< HEAD
-parachains-common = { path = "../../../../../common" }
-testnet-parachains-constants = { path = "../../../../../runtimes/constants", features = ["rococo"] }
-cumulus-pallet-xcmp-queue = { path = "../../../../../../pallets/xcmp-queue", default-features = false }
-bridge-hub-rococo-runtime = { path = "../../../../../runtimes/bridge-hubs/bridge-hub-rococo", default-features = false }
-emulated-integration-tests-common = { path = "../../../common", default-features = false }
-rococo-westend-system-emulated-network = { path = "../../../networks/rococo-westend-system" }
-rococo-system-emulated-network = { path = "../../../networks/rococo-system" }
-asset-hub-rococo-runtime = { path = "../../../../../runtimes/assets/asset-hub-rococo", default-features = false }
-penpal-runtime = { path = "../../../../../runtimes/testing/penpal" }
-=======
 cumulus-pallet-xcmp-queue = { workspace = true }
 emulated-integration-tests-common = { workspace = true }
 parachains-common = { workspace = true, default-features = true }
 rococo-system-emulated-network = { workspace = true }
 rococo-westend-system-emulated-network = { workspace = true }
 testnet-parachains-constants = { features = ["rococo", "westend"], workspace = true, default-features = true }
->>>>>>> b16237ad
 
 # Snowbridge
 snowbridge-core = { workspace = true }

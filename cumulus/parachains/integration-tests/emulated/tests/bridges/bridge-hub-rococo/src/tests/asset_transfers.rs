// Copyright (C) Parity Technologies (UK) Ltd.
// SPDX-License-Identifier: Apache-2.0

// Licensed under the Apache License, Version 2.0 (the "License");
// you may not use this file except in compliance with the License.
// You may obtain a copy of the License at
//
// 	http://www.apache.org/licenses/LICENSE-2.0
//
// Unless required by applicable law or agreed to in writing, software
// distributed under the License is distributed on an "AS IS" BASIS,
// WITHOUT WARRANTIES OR CONDITIONS OF ANY KIND, either express or implied.
// See the License for the specific language governing permissions and
// limitations under the License.

use crate::tests::*;

fn send_assets_over_bridge<F: FnOnce()>(send_fn: F) {
	// fund the AHR's SA on BHR for paying bridge transport fees
	BridgeHubRococo::fund_para_sovereign(AssetHubRococo::para_id(), 10_000_000_000_000u128);

	// set XCM versions
	let local_asset_hub = PenpalA::sibling_location_of(AssetHubRococo::para_id());
	PenpalA::force_xcm_version(local_asset_hub.clone(), XCM_VERSION);
	AssetHubRococo::force_xcm_version(asset_hub_westend_location(), XCM_VERSION);
	BridgeHubRococo::force_xcm_version(bridge_hub_westend_location(), XCM_VERSION);

	// open bridge
	open_bridge_between_asset_hub_rococo_and_asset_hub_westend();

	// send message over bridge
	send_fn();

	// process and verify intermediary hops
	assert_bridge_hub_rococo_message_accepted(true);
	assert_bridge_hub_westend_message_received();
}

fn set_up_rocs_for_penpal_rococo_through_ahr_to_ahw(
	sender: &AccountId,
	amount: u128,
) -> (Location, v4::Location) {
	let roc_at_rococo_parachains = roc_at_ah_rococo();
	let roc_at_asset_hub_westend = bridged_roc_at_ah_westend();
	create_foreign_on_ah_westend(roc_at_asset_hub_westend.clone(), true);

	let penpal_location = AssetHubRococo::sibling_location_of(PenpalA::para_id());
	let sov_penpal_on_ahr = AssetHubRococo::sovereign_account_id_of(penpal_location);
	// fund Penpal's sovereign account on AssetHub
	AssetHubRococo::fund_accounts(vec![(sov_penpal_on_ahr.into(), amount * 2)]);
	// fund Penpal's sender account
	PenpalA::mint_foreign_asset(
		<PenpalA as Chain>::RuntimeOrigin::signed(PenpalAssetOwner::get()),
		roc_at_rococo_parachains.clone(),
		sender.clone(),
		amount * 2,
	);
	(roc_at_rococo_parachains, roc_at_asset_hub_westend)
}

fn send_assets_from_penpal_rococo_through_rococo_ah_to_westend_ah(
	destination: Location,
	assets: (Assets, TransferType),
	fees: (AssetId, TransferType),
	custom_xcm_on_dest: Xcm<()>,
) {
	send_assets_over_bridge(|| {
		let sov_penpal_on_ahr = AssetHubRococo::sovereign_account_id_of(
			AssetHubRococo::sibling_location_of(PenpalA::para_id()),
		);
		let sov_ahw_on_ahr =
			AssetHubRococo::sovereign_account_of_parachain_on_other_global_consensus(
				Westend,
				AssetHubWestend::para_id(),
			);
		// send message over bridge
		assert_ok!(PenpalA::execute_with(|| {
			let signed_origin = <PenpalA as Chain>::RuntimeOrigin::signed(PenpalASender::get());
			<PenpalA as PenpalAPallet>::PolkadotXcm::transfer_assets_using_type_and_then(
				signed_origin,
				bx!(destination.into()),
				bx!(assets.0.into()),
				bx!(assets.1),
				bx!(fees.0.into()),
				bx!(fees.1),
				bx!(VersionedXcm::from(custom_xcm_on_dest)),
				WeightLimit::Unlimited,
			)
		}));
		// verify intermediary AH Rococo hop
		AssetHubRococo::execute_with(|| {
			type RuntimeEvent = <AssetHubRococo as Chain>::RuntimeEvent;
			assert_expected_events!(
				AssetHubRococo,
				vec![
					// Amount to reserve transfer is withdrawn from Penpal's sovereign account
					RuntimeEvent::Balances(
						pallet_balances::Event::Burned { who, .. }
					) => {
						who: *who == sov_penpal_on_ahr.clone().into(),
					},
					// Amount deposited in AHW's sovereign account
					RuntimeEvent::Balances(pallet_balances::Event::Minted { who, .. }) => {
						who: *who == sov_ahw_on_ahr.clone().into(),
					},
					RuntimeEvent::XcmpQueue(
						cumulus_pallet_xcmp_queue::Event::XcmpMessageSent { .. }
					) => {},
				]
			);
		});
	});
}

#[test]
/// Test transfer of ROC, USDT and wETH from AssetHub Rococo to AssetHub Westend.
///
/// This mix of assets should cover the whole range:
/// - native assets: ROC,
/// - trust-based assets: USDT (exists only on Rococo, Westend gets it from Rococo over bridge),
/// - foreign asset / bridged asset (other bridge / Snowfork): wETH (bridged from Ethereum to Rococo
///   over Snowbridge, then bridged over to Westend through this bridge).
fn send_roc_usdt_and_weth_from_asset_hub_rococo_to_asset_hub_westend() {
	let amount = ASSET_HUB_ROCOCO_ED * 1_000_000;
	let sender = AssetHubRococoSender::get();
	let receiver = AssetHubWestendReceiver::get();
	let roc_at_asset_hub_rococo = roc_at_ah_rococo();
	let bridged_roc_at_asset_hub_westend = bridged_roc_at_ah_westend();

	create_foreign_on_ah_westend(bridged_roc_at_asset_hub_westend.clone(), true);
	set_up_pool_with_wnd_on_ah_westend(bridged_roc_at_asset_hub_westend.clone());

	////////////////////////////////////////////////////////////
	// Let's first send over just some ROCs as a simple example
	////////////////////////////////////////////////////////////
	let sov_ahw_on_ahr = AssetHubRococo::sovereign_account_of_parachain_on_other_global_consensus(
		Westend,
		AssetHubWestend::para_id(),
	);
	let rocs_in_reserve_on_ahr_before =
		<AssetHubRococo as Chain>::account_data_of(sov_ahw_on_ahr.clone()).free;
	let sender_rocs_before = <AssetHubRococo as Chain>::account_data_of(sender.clone()).free;
	let receiver_rocs_before =
		foreign_balance_on_ah_westend(bridged_roc_at_asset_hub_westend.clone(), &receiver);

	// send ROCs, use them for fees
	send_assets_over_bridge(|| {
		let destination = asset_hub_westend_location();
		let assets: Assets =
			(Location::try_from(roc_at_asset_hub_rococo.clone()).unwrap(), amount).into();
		let fee_idx = 0;
		assert_ok!(send_assets_from_asset_hub_rococo(destination, assets, fee_idx));
	});

	// verify expected events on final destination
	AssetHubWestend::execute_with(|| {
		type RuntimeEvent = <AssetHubWestend as Chain>::RuntimeEvent;
		assert_expected_events!(
			AssetHubWestend,
			vec![
				// issue ROCs on AHW
				RuntimeEvent::ForeignAssets(pallet_assets::Event::Issued { asset_id, owner, .. }) => {
					asset_id: *asset_id == roc_at_asset_hub_rococo,
					owner: owner == &receiver,
				},
				// message processed successfully
				RuntimeEvent::MessageQueue(
					pallet_message_queue::Event::Processed { success: true, .. }
				) => {},
			]
		);
	});

	let sender_rocs_after = <AssetHubRococo as Chain>::account_data_of(sender.clone()).free;
	let receiver_rocs_after =
		foreign_balance_on_ah_westend(bridged_roc_at_asset_hub_westend, &receiver);
	let rocs_in_reserve_on_ahr_after =
		<AssetHubRococo as Chain>::account_data_of(sov_ahw_on_ahr.clone()).free;

	// Sender's ROC balance is reduced
	assert!(sender_rocs_before > sender_rocs_after);
	// Receiver's ROC balance is increased
	assert!(receiver_rocs_after > receiver_rocs_before);
	// Reserve ROC balance is increased by sent amount
	assert_eq!(rocs_in_reserve_on_ahr_after, rocs_in_reserve_on_ahr_before + amount);

	/////////////////////////////////////////////////////////////
	// Now let's send over USDTs + wETH (and pay fees with USDT)
	/////////////////////////////////////////////////////////////

	let usdt_at_asset_hub_rococo = usdt_at_ah_rococo();
	let bridged_usdt_at_asset_hub_westend = bridged_usdt_at_ah_westend();
	// wETH has same relative location on both Rococo and Westend AssetHubs
	let bridged_weth_at_ah = weth_at_asset_hubs();

	// mint USDT in sender's account (USDT already created in genesis)
	AssetHubRococo::mint_asset(
		<AssetHubRococo as Chain>::RuntimeOrigin::signed(AssetHubRococoAssetOwner::get()),
		USDT_ID,
		sender.clone(),
		amount * 2,
	);
	// create wETH at src and dest and prefund sender's account
	create_foreign_on_ah_rococo(
		bridged_weth_at_ah.clone(),
		true,
		vec![(sender.clone(), amount * 2)],
	);
	create_foreign_on_ah_westend(bridged_weth_at_ah.clone(), true);
	create_foreign_on_ah_westend(bridged_usdt_at_asset_hub_westend.clone(), true);
	set_up_pool_with_wnd_on_ah_westend(bridged_usdt_at_asset_hub_westend.clone());

	let receiver_usdts_before =
		foreign_balance_on_ah_westend(bridged_usdt_at_asset_hub_westend.clone(), &receiver);
	let receiver_weth_before = foreign_balance_on_ah_westend(bridged_weth_at_ah.clone(), &receiver);

	// send USDTs and wETHs
	let assets: Assets = vec![
		(usdt_at_asset_hub_rococo.clone(), amount).into(),
		(Location::try_from(bridged_weth_at_ah.clone()).unwrap(), amount).into(),
	]
	.into();
	// use USDT for fees
	let fee: AssetId = usdt_at_asset_hub_rococo.into();

	// use the more involved transfer extrinsic
	let custom_xcm_on_dest = Xcm::<()>(vec![DepositAsset {
		assets: Wild(AllCounted(assets.len() as u32)),
		beneficiary: AccountId32Junction { network: None, id: receiver.clone().into() }.into(),
	}]);
	assert_ok!(AssetHubRococo::execute_with(|| {
		<AssetHubRococo as AssetHubRococoPallet>::PolkadotXcm::transfer_assets_using_type_and_then(
			<AssetHubRococo as Chain>::RuntimeOrigin::signed(sender.into()),
			bx!(asset_hub_westend_location().into()),
			bx!(assets.into()),
			bx!(TransferType::LocalReserve),
			bx!(fee.into()),
			bx!(TransferType::LocalReserve),
			bx!(VersionedXcm::from(custom_xcm_on_dest)),
			WeightLimit::Unlimited,
		)
	}));
	// verify hops (also advances the message through the hops)
	assert_bridge_hub_rococo_message_accepted(true);
	assert_bridge_hub_westend_message_received();
	AssetHubWestend::execute_with(|| {
		AssetHubWestend::assert_xcmp_queue_success(None);
	});

	let receiver_usdts_after =
		foreign_balance_on_ah_westend(bridged_usdt_at_asset_hub_westend, &receiver);
	let receiver_weth_after = foreign_balance_on_ah_westend(bridged_weth_at_ah, &receiver);

	// Receiver's USDT balance is increased by almost `amount` (minus fees)
	assert!(receiver_usdts_after > receiver_usdts_before);
	assert!(receiver_usdts_after < receiver_usdts_before + amount);
	// Receiver's wETH balance is increased by sent amount
	assert_eq!(receiver_weth_after, receiver_weth_before + amount);
}

#[test]
/// Send bridged WNDs "back" from AssetHub Rococo to AssetHub Westend.
fn send_back_wnds_from_asset_hub_rococo_to_asset_hub_westend() {
	let prefund_amount = 10_000_000_000_000u128;
	let amount_to_send = ASSET_HUB_WESTEND_ED * 1_000;
	let sender = AssetHubRococoSender::get();
	let receiver = AssetHubWestendReceiver::get();
	let wnd_at_asset_hub_rococo = bridged_wnd_at_ah_rococo();
	let prefund_accounts = vec![(sender.clone(), prefund_amount)];
	create_foreign_on_ah_rococo(wnd_at_asset_hub_rococo.clone(), true, prefund_accounts);

	// fund the AHR's SA on AHW with the WND tokens held in reserve
	let sov_ahr_on_ahw = AssetHubWestend::sovereign_account_of_parachain_on_other_global_consensus(
		Rococo,
		AssetHubRococo::para_id(),
	);
	AssetHubWestend::fund_accounts(vec![(sov_ahr_on_ahw.clone(), prefund_amount)]);

	let wnds_in_reserve_on_ahw_before =
		<AssetHubWestend as Chain>::account_data_of(sov_ahr_on_ahw.clone()).free;
	assert_eq!(wnds_in_reserve_on_ahw_before, prefund_amount);

	let sender_wnds_before = foreign_balance_on_ah_rococo(wnd_at_asset_hub_rococo.clone(), &sender);
	assert_eq!(sender_wnds_before, prefund_amount);
	let receiver_wnds_before = <AssetHubWestend as Chain>::account_data_of(receiver.clone()).free;

	// send back WNDs, use them for fees
	send_assets_over_bridge(|| {
		let destination = asset_hub_westend_location();
		let assets: Assets = (wnd_at_asset_hub_rococo.clone(), amount_to_send).into();
		let fee_idx = 0;
		assert_ok!(send_assets_from_asset_hub_rococo(destination, assets, fee_idx));
	});

	AssetHubWestend::execute_with(|| {
		type RuntimeEvent = <AssetHubWestend as Chain>::RuntimeEvent;
		assert_expected_events!(
			AssetHubWestend,
			vec![
				// WND is withdrawn from AHR's SA on AHW
				RuntimeEvent::Balances(
					pallet_balances::Event::Burned { who, amount }
				) => {
					who: *who == sov_ahr_on_ahw,
					amount: *amount == amount_to_send,
				},
				// WNDs deposited to beneficiary
				RuntimeEvent::Balances(pallet_balances::Event::Minted { who, .. }) => {
					who: who == &receiver,
				},
				// message processed successfully
				RuntimeEvent::MessageQueue(
					pallet_message_queue::Event::Processed { success: true, .. }
				) => {},
			]
		);
	});

	let sender_wnds_after = foreign_balance_on_ah_rococo(wnd_at_asset_hub_rococo, &sender);
	let receiver_wnds_after = <AssetHubWestend as Chain>::account_data_of(receiver).free;
	let wnds_in_reserve_on_ahw_after =
		<AssetHubWestend as Chain>::account_data_of(sov_ahr_on_ahw).free;

	// Sender's balance is reduced
	assert!(sender_wnds_before > sender_wnds_after);
	// Receiver's balance is increased
	assert!(receiver_wnds_after > receiver_wnds_before);
	// Reserve balance is reduced by sent amount
	assert_eq!(wnds_in_reserve_on_ahw_after, wnds_in_reserve_on_ahw_before - amount_to_send);
}

#[test]
fn send_rocs_from_penpal_rococo_through_asset_hub_rococo_to_asset_hub_westend() {
	let amount = ASSET_HUB_ROCOCO_ED * 10_000_000;
	let sender = PenpalASender::get();
	let receiver = AssetHubWestendReceiver::get();
	let local_asset_hub = PenpalA::sibling_location_of(AssetHubRococo::para_id());
	let (roc_at_rococo_parachains, roc_at_asset_hub_westend) =
		set_up_rocs_for_penpal_rococo_through_ahr_to_ahw(&sender, amount);

	let sov_ahw_on_ahr = AssetHubRococo::sovereign_account_of_parachain_on_other_global_consensus(
		Westend,
		AssetHubWestend::para_id(),
	);
	let rocs_in_reserve_on_ahr_before =
		<AssetHubRococo as Chain>::account_data_of(sov_ahw_on_ahr.clone()).free;
	let sender_rocs_before = PenpalA::execute_with(|| {
		type ForeignAssets = <PenpalA as PenpalAPallet>::ForeignAssets;
		<ForeignAssets as Inspect<_>>::balance(roc_at_rococo_parachains.clone(), &sender)
	});
	let receiver_rocs_before =
		foreign_balance_on_ah_westend(roc_at_asset_hub_westend.clone(), &receiver);

	// Send ROCs over bridge
	{
		let destination = asset_hub_westend_location();
		let assets: Assets = (roc_at_rococo_parachains.clone(), amount).into();
		let asset_transfer_type = TransferType::RemoteReserve(local_asset_hub.clone().into());
		let fees_id: AssetId = roc_at_rococo_parachains.clone().into();
		let fees_transfer_type = TransferType::RemoteReserve(local_asset_hub.into());
		let beneficiary: Location =
			AccountId32Junction { network: None, id: receiver.clone().into() }.into();
		let custom_xcm_on_dest = Xcm::<()>(vec![DepositAsset {
			assets: Wild(AllCounted(assets.len() as u32)),
			beneficiary,
		}]);
		send_assets_from_penpal_rococo_through_rococo_ah_to_westend_ah(
			destination,
			(assets, asset_transfer_type),
			(fees_id, fees_transfer_type),
			custom_xcm_on_dest,
		);
	}

	// process AHW incoming message and check events
	AssetHubWestend::execute_with(|| {
		type RuntimeEvent = <AssetHubWestend as Chain>::RuntimeEvent;
		assert_expected_events!(
			AssetHubWestend,
			vec![
				// issue ROCs on AHW
				RuntimeEvent::ForeignAssets(pallet_assets::Event::Issued { asset_id, owner, .. }) => {
					asset_id: *asset_id == roc_at_rococo_parachains.clone(),
					owner: owner == &receiver,
				},
				// message processed successfully
				RuntimeEvent::MessageQueue(
					pallet_message_queue::Event::Processed { success: true, .. }
				) => {},
			]
		);
	});

	let sender_rocs_after = PenpalA::execute_with(|| {
		type ForeignAssets = <PenpalA as PenpalAPallet>::ForeignAssets;
		<ForeignAssets as Inspect<_>>::balance(roc_at_rococo_parachains, &sender)
	});
	let receiver_rocs_after = foreign_balance_on_ah_westend(roc_at_asset_hub_westend, &receiver);
	let rocs_in_reserve_on_ahr_after =
		<AssetHubRococo as Chain>::account_data_of(sov_ahw_on_ahr.clone()).free;

	// Sender's balance is reduced
	assert!(sender_rocs_after < sender_rocs_before);
	// Receiver's balance is increased
	assert!(receiver_rocs_after > receiver_rocs_before);
	// Reserve balance is increased by sent amount (less fess)
	assert!(rocs_in_reserve_on_ahr_after > rocs_in_reserve_on_ahr_before);
	assert!(rocs_in_reserve_on_ahr_after <= rocs_in_reserve_on_ahr_before + amount);
}

<<<<<<< HEAD
fn do_send_pens_and_rocs_from_penpal_rococo_via_ahr_to_ahw(
	rocs: (Location, u128),
	pens: (Location, u128),
) {
	let (rocs_id, rocs_amount) = rocs;
	let (pens_id, pens_amount) = pens;
	let destination = asset_hub_westend_location();
	let local_asset_hub: Location = PenpalA::sibling_location_of(AssetHubRococo::para_id());
	let sov_penpal_on_ahr = AssetHubRococo::sovereign_account_id_of(
		AssetHubRococo::sibling_location_of(PenpalA::para_id()),
	);
	let sov_ahw_on_ahr = AssetHubRococo::sovereign_account_of_parachain_on_other_global_consensus(
		Westend,
		AssetHubWestend::para_id(),
	);

	// fund the AHR's SA on BHR for paying bridge transport fees
	BridgeHubRococo::fund_para_sovereign(AssetHubRococo::para_id(), 10_000_000_000_000u128);

	// set XCM versions
	PenpalA::force_xcm_version(local_asset_hub.clone(), XCM_VERSION);
	AssetHubRococo::force_xcm_version(destination.clone(), XCM_VERSION);
	BridgeHubRococo::force_xcm_version(bridge_hub_westend_location(), XCM_VERSION);

	// send message over bridge
	assert_ok!(PenpalA::execute_with(|| {
		let signed_origin = <PenpalA as Chain>::RuntimeOrigin::signed(PenpalASender::get());
		let beneficiary: Location =
			AccountId32Junction { network: None, id: AssetHubWestendReceiver::get().into() }.into();
		let rocs: Asset = (rocs_id.clone(), rocs_amount).into();
		let pens: Asset = (pens_id, pens_amount).into();
		let assets: Assets = vec![rocs.clone(), pens.clone()].into();

		// XCM to be executed at dest (Westend Asset Hub)
		let xcm_on_dest =
			Xcm(vec![DepositAsset { assets: Wild(All), beneficiary: beneficiary.clone() }]);

		// XCM to be executed at Rococo Asset Hub
		let context = PenpalUniversalLocation::get();
		let reanchored_assets = assets.clone().reanchored(&local_asset_hub, &context).unwrap();
		let reanchored_dest = destination.clone().reanchored(&local_asset_hub, &context).unwrap();
		let reanchored_rocs_id = rocs_id.clone().reanchored(&local_asset_hub, &context).unwrap();
		let fun = WildFungibility::Fungible;
		let xcm_on_ahr = Xcm(vec![
			// both ROCs and PENs are local-reserve transferred to Westend Asset Hub
			LocalReserveDepositAssets(reanchored_assets.clone().into()),
			ExecuteAssetTransfers {
				dest: reanchored_dest,
				remote_fees: Some(AssetFilter::Wild(AllOf { id: reanchored_rocs_id.into(), fun })),
				remote_xcm: xcm_on_dest,
			},
		]);

		// XCM to be executed locally
		let xcm = Xcm::<penpal_runtime::RuntimeCall>(vec![
			// Withdraw both ROCs and PENs from origin account
			WithdrawAsset(assets.clone().into()),
			// ROCs are reserve-withdrawn on AHR
			DestinationReserveWithdrawAssets(rocs.into()),
			// PENs are teleported to AHR
			TeleportTransferAssets(pens.into()),
			// Execute the transfers while paying remote fees with ROCs
			ExecuteAssetTransfers {
				dest: local_asset_hub,
				remote_fees: Some(AssetFilter::Wild(AllOf { id: rocs_id.into(), fun })),
				remote_xcm: xcm_on_ahr,
			},
		]);

		println!("💰💘🤑 PenpalA execute {xcm:?}");

		<PenpalA as PenpalAPallet>::PolkadotXcm::execute(
			signed_origin,
			bx!(xcm::VersionedXcm::V4(xcm.into())),
			Weight::MAX,
		)
	}));
	AssetHubRococo::execute_with(|| {
		type RuntimeEvent = <AssetHubRococo as Chain>::RuntimeEvent;
		assert_expected_events!(
			AssetHubRococo,
			vec![
				// Amount to reserve transfer is withdrawn from Penpal's sovereign account
				RuntimeEvent::Balances(
					pallet_balances::Event::Burned { who, amount }
				) => {
					who: *who == sov_penpal_on_ahr.clone().into(),
					amount: *amount == rocs_amount,
				},
				// Amount deposited in AHW's sovereign account
				RuntimeEvent::Balances(pallet_balances::Event::Minted { who, .. }) => {
					who: *who == sov_ahw_on_ahr.clone().into(),
				},
				RuntimeEvent::XcmpQueue(
					cumulus_pallet_xcmp_queue::Event::XcmpMessageSent { .. }
				) => {},
			]
		);
	});
	assert_bridge_hub_rococo_message_accepted(true);
	assert_bridge_hub_westend_message_received();
}

/// Transfers of penpal "PEN"s plus "ROC"s from PenpalRococo to AssetHubRococo,
/// over bridge to AssetHubWestend. Where PENs need to be teleported to AHR, while ROCs
/// reserve-withdrawn, then both reserve transferred further to AHW.
/// (transfer 2 different assets with different transfer types across 3 different chains)
#[test]
fn send_pens_and_rocs_from_penpal_rococo_via_ahr_to_ahw() {
	let penpal_check_account = <PenpalA as PenpalAPallet>::PolkadotXcm::check_account();
	let owner: AccountId = AssetHubWestend::account_id_of(ALICE);
	let sender = PenpalASender::get();

	let roc_at_rococo_parachains: Location = Parent.into();
	let roc_at_westend_parachains =
		v3::Location::new(2, [v3::Junction::GlobalConsensus(v3::NetworkId::Rococo)]);

	let pens_location_on_penpal =
		v3::Location::try_from(PenpalLocalTeleportableToAssetHub::get()).unwrap();
	let pens_id_on_penpal = match pens_location_on_penpal.last() {
		Some(v3::Junction::GeneralIndex(id)) => *id as u32,
		_ => unreachable!(),
	};

	let penpal_parachain_junction = v3::Junction::Parachain(PenpalA::para_id().into());
	let pens_at_ahr = v3::Location::new(
		1,
		pens_location_on_penpal
			.interior()
			.clone()
			.pushed_front_with(penpal_parachain_junction.clone())
			.unwrap(),
	);
	println!("🤡 pens_at_ahr {pens_at_ahr:?}");
	let pens_at_westend_parachains = v3::Location::new(
		2,
		pens_at_ahr
			.interior()
			.clone()
			.pushed_front_with(v3::Junction::GlobalConsensus(v3::NetworkId::Rococo))
			.unwrap(),
	);
	println!("🤡 pens_at_westend_parachains {pens_at_westend_parachains:?}");
	let rocs_to_send = ASSET_HUB_ROCOCO_ED * 10_000_000;
	let pens_to_send = ASSET_HUB_ROCOCO_ED * 10_000_000;

	// ---------- Set up Penpal Rococo ----------
	// fund Penpal's sender account
	PenpalA::mint_foreign_asset(
		<PenpalA as Chain>::RuntimeOrigin::signed(owner.clone()),
		roc_at_rococo_parachains.clone(),
		sender.clone(),
		rocs_to_send * 2,
	);
	// No need to create the asset (only mint) as it exists in genesis.
	PenpalA::mint_asset(
		<PenpalA as Chain>::RuntimeOrigin::signed(owner.clone()),
		pens_id_on_penpal,
		sender.clone(),
		pens_to_send * 2,
	);
	// fund Penpal's check account to be able to teleport
	PenpalA::fund_accounts(vec![(penpal_check_account.clone().into(), pens_to_send * 2)]);

	// ---------- Set up Asset Hub Rococo ----------
	// PENs already created at AHR
	// prefund SA of Penpal on AHR with ROCs to be withdrawn
	let penpal_as_seen_by_ahr = AssetHubRococo::sibling_location_of(PenpalA::para_id());
	let sov_penpal_on_ahr = AssetHubRococo::sovereign_account_id_of(penpal_as_seen_by_ahr);
	AssetHubRococo::fund_accounts(vec![(sov_penpal_on_ahr.clone().into(), rocs_to_send * 2)]);
	let sov_ahw_on_ahr = AssetHubRococo::sovereign_account_of_parachain_on_other_global_consensus(
		Westend,
		AssetHubWestend::para_id(),
	);

	// ---------- Set up Asset Hub Westend ----------
	println!("🤡 try create ROC {roc_at_westend_parachains:?} at AHW");
	// create ROC at AHW
	AssetHubWestend::force_create_foreign_asset(
		roc_at_westend_parachains,
		owner.clone(),
		true,
		ASSET_MIN_BALANCE,
		vec![],
	);
	println!("🤡 try create PEN {pens_at_westend_parachains:?} at AHW");
	// create PEN at AHW
	AssetHubWestend::force_create_foreign_asset(
		pens_at_westend_parachains,
		owner.clone(),
		false,
		ASSET_MIN_BALANCE,
		vec![],
	);

	// account balances before
	let sender_rocs_before = PenpalA::execute_with(|| {
		type ForeignAssets = <PenpalA as PenpalAPallet>::ForeignAssets;
		<ForeignAssets as Inspect<_>>::balance(
			roc_at_rococo_parachains.clone().into(),
			&PenpalASender::get(),
		)
	});
	let sender_pens_before = PenpalA::execute_with(|| {
		type Assets = <PenpalA as PenpalAPallet>::Assets;
		<Assets as Inspect<_>>::balance(pens_id_on_penpal, &PenpalASender::get())
	});
	let rocs_in_reserve_on_ahr_before =
		<AssetHubRococo as Chain>::account_data_of(sov_ahw_on_ahr.clone()).free;
	let pens_in_reserve_on_ahr_before = AssetHubRococo::execute_with(|| {
		type ForeignAssets = <AssetHubRococo as AssetHubRococoPallet>::ForeignAssets;
		<ForeignAssets as Inspect<_>>::balance(pens_at_ahr, &sov_ahw_on_ahr)
	});
	let receiver_rocs_before = AssetHubWestend::execute_with(|| {
		type Assets = <AssetHubWestend as AssetHubWestendPallet>::ForeignAssets;
		<Assets as Inspect<_>>::balance(roc_at_westend_parachains, &AssetHubWestendReceiver::get())
	});
	let receiver_pens_before = AssetHubWestend::execute_with(|| {
		type Assets = <AssetHubWestend as AssetHubWestendPallet>::ForeignAssets;
		<Assets as Inspect<_>>::balance(pens_at_westend_parachains, &AssetHubWestendReceiver::get())
	});

	// transfer assets
	do_send_pens_and_rocs_from_penpal_rococo_via_ahr_to_ahw(
		(roc_at_rococo_parachains.clone(), rocs_to_send),
		(pens_location_on_penpal.try_into().unwrap(), pens_to_send),
	);

=======
#[test]
fn send_back_wnds_from_penpal_rococo_through_asset_hub_rococo_to_asset_hub_westend() {
	let wnd_at_rococo_parachains = bridged_wnd_at_ah_rococo();
	let amount = ASSET_HUB_ROCOCO_ED * 10_000_000;
	let sender = PenpalASender::get();
	let receiver = AssetHubWestendReceiver::get();

	// set up ROCs for transfer
	let (roc_at_rococo_parachains, _) =
		set_up_rocs_for_penpal_rococo_through_ahr_to_ahw(&sender, amount);

	// set up WNDs for transfer
	let penpal_location = AssetHubRococo::sibling_location_of(PenpalA::para_id());
	let sov_penpal_on_ahr = AssetHubRococo::sovereign_account_id_of(penpal_location);
	let prefund_accounts = vec![(sov_penpal_on_ahr, amount * 2)];
	create_foreign_on_ah_rococo(wnd_at_rococo_parachains.clone(), true, prefund_accounts);
	let asset_owner: AccountId = AssetHubRococo::account_id_of(ALICE);
	PenpalA::force_create_foreign_asset(
		wnd_at_rococo_parachains.clone(),
		asset_owner.clone(),
		true,
		ASSET_MIN_BALANCE,
		vec![(sender.clone(), amount * 2)],
	);
	// Configure source Penpal chain to trust local AH as reserve of bridged WND
	PenpalA::execute_with(|| {
		assert_ok!(<PenpalA as Chain>::System::set_storage(
			<PenpalA as Chain>::RuntimeOrigin::root(),
			vec![(
				PenpalCustomizableAssetFromSystemAssetHub::key().to_vec(),
				wnd_at_rococo_parachains.encode(),
			)],
		));
	});

	// fund the AHR's SA on AHW with the WND tokens held in reserve
	let sov_ahr_on_ahw = AssetHubWestend::sovereign_account_of_parachain_on_other_global_consensus(
		NetworkId::Rococo,
		AssetHubRococo::para_id(),
	);
	AssetHubWestend::fund_accounts(vec![(sov_ahr_on_ahw.clone(), amount * 2)]);

	// balances before
	let sender_wnds_before = PenpalA::execute_with(|| {
		type ForeignAssets = <PenpalA as PenpalAPallet>::ForeignAssets;
		<ForeignAssets as Inspect<_>>::balance(wnd_at_rococo_parachains.clone().into(), &sender)
	});
	let receiver_wnds_before = <AssetHubWestend as Chain>::account_data_of(receiver.clone()).free;

	// send WNDs over the bridge, ROCs only used to pay fees on local AH, pay with WND on remote AH
	{
		let final_destination = asset_hub_westend_location();
		let intermediary_hop = PenpalA::sibling_location_of(AssetHubRococo::para_id());
		let context = PenpalA::execute_with(|| PenpalUniversalLocation::get());

		// what happens at final destination
		let beneficiary = AccountId32Junction { network: None, id: receiver.clone().into() }.into();
		// use WND as fees on the final destination (AHW)
		let remote_fees: Asset = (wnd_at_rococo_parachains.clone(), amount).into();
		let remote_fees = remote_fees.reanchored(&final_destination, &context).unwrap();
		// buy execution using WNDs, then deposit all remaining WNDs
		let xcm_on_final_dest = Xcm::<()>(vec![
			BuyExecution { fees: remote_fees, weight_limit: WeightLimit::Unlimited },
			DepositAsset { assets: Wild(AllCounted(1)), beneficiary },
		]);

		// what happens at intermediary hop
		// reanchor final dest (Asset Hub Westend) to the view of hop (Asset Hub Rococo)
		let mut final_destination = final_destination.clone();
		final_destination.reanchor(&intermediary_hop, &context).unwrap();
		// reanchor WNDs to the view of hop (Asset Hub Rococo)
		let asset: Asset = (wnd_at_rococo_parachains.clone(), amount).into();
		let asset = asset.reanchored(&intermediary_hop, &context).unwrap();
		// on Asset Hub Rococo, forward a request to withdraw WNDs from reserve on Asset Hub Westend
		let xcm_on_hop = Xcm::<()>(vec![InitiateReserveWithdraw {
			assets: Definite(asset.into()), // WNDs
			reserve: final_destination,     // AHW
			xcm: xcm_on_final_dest,         // XCM to execute on AHW
		}]);
		// assets to send from Penpal and how they reach the intermediary hop
		let assets: Assets = vec![
			(wnd_at_rococo_parachains.clone(), amount).into(),
			(roc_at_rococo_parachains.clone(), amount).into(),
		]
		.into();
		let asset_transfer_type = TransferType::DestinationReserve;
		let fees_id: AssetId = roc_at_rococo_parachains.into();
		let fees_transfer_type = TransferType::DestinationReserve;

		// initiate the transfer
		send_assets_from_penpal_rococo_through_rococo_ah_to_westend_ah(
			intermediary_hop,
			(assets, asset_transfer_type),
			(fees_id, fees_transfer_type),
			xcm_on_hop,
		);
	}

	// process AHW incoming message and check events
>>>>>>> b16237ad
	AssetHubWestend::execute_with(|| {
		type RuntimeEvent = <AssetHubWestend as Chain>::RuntimeEvent;
		assert_expected_events!(
			AssetHubWestend,
			vec![
				// issue ROCs on AHW
<<<<<<< HEAD
				RuntimeEvent::ForeignAssets(pallet_assets::Event::Issued { asset_id, owner, .. }) => {
					asset_id: *asset_id == roc_at_rococo_parachains.clone().try_into().unwrap(),
					owner: *owner == AssetHubWestendReceiver::get(),
				},
=======
				RuntimeEvent::Balances(pallet_balances::Event::Issued { .. }) => {},
>>>>>>> b16237ad
				// message processed successfully
				RuntimeEvent::MessageQueue(
					pallet_message_queue::Event::Processed { success: true, .. }
				) => {},
			]
		);
	});

<<<<<<< HEAD
	// account balances after
	let sender_rocs_after = PenpalA::execute_with(|| {
		type ForeignAssets = <PenpalA as PenpalAPallet>::ForeignAssets;
		<ForeignAssets as Inspect<_>>::balance(
			roc_at_rococo_parachains.into(),
			&PenpalASender::get(),
		)
	});
	let sender_pens_after = PenpalA::execute_with(|| {
		type Assets = <PenpalA as PenpalAPallet>::Assets;
		<Assets as Inspect<_>>::balance(pens_id_on_penpal, &PenpalASender::get())
	});
	let rocs_in_reserve_on_ahr_after =
		<AssetHubRococo as Chain>::account_data_of(sov_ahw_on_ahr.clone()).free;
	let pens_in_reserve_on_ahr_after = AssetHubRococo::execute_with(|| {
		type ForeignAssets = <AssetHubRococo as AssetHubRococoPallet>::ForeignAssets;
		<ForeignAssets as Inspect<_>>::balance(pens_at_ahr, &sov_ahw_on_ahr)
	});
	let receiver_rocs_after = AssetHubWestend::execute_with(|| {
		type Assets = <AssetHubWestend as AssetHubWestendPallet>::ForeignAssets;
		<Assets as Inspect<_>>::balance(roc_at_westend_parachains, &AssetHubWestendReceiver::get())
	});
	let receiver_pens_after = AssetHubWestend::execute_with(|| {
		type Assets = <AssetHubWestend as AssetHubWestendPallet>::ForeignAssets;
		<Assets as Inspect<_>>::balance(pens_at_westend_parachains, &AssetHubWestendReceiver::get())
	});

	println!("🤡 sender rocs before {:?} after {:?}", sender_rocs_before, sender_rocs_after);
	println!(
		"🤡 in AHR reserve rocs before {:?} after {:?}",
		rocs_in_reserve_on_ahr_before, rocs_in_reserve_on_ahr_after
	);
	println!("🤡 receiver rocs before {:?} after {:?}", receiver_rocs_before, receiver_rocs_after);

	println!("🤡 sender pens before {:?} after {:?}", sender_pens_before, sender_pens_after);
	println!(
		"🤡 in AHR reserve pens before {:?} after {:?}",
		pens_in_reserve_on_ahr_before, pens_in_reserve_on_ahr_after
	);
	println!("🤡 receiver pens before {:?} after {:?}", receiver_pens_before, receiver_pens_after);

	// Sender's balance is reduced
	assert!(sender_rocs_after < sender_rocs_before);
	// Receiver's balance is increased
	assert!(receiver_rocs_after > receiver_rocs_before);
	// Reserve balance is increased by sent amount (less fess)
	assert!(rocs_in_reserve_on_ahr_after > rocs_in_reserve_on_ahr_before);
	assert!(rocs_in_reserve_on_ahr_after <= rocs_in_reserve_on_ahr_before + rocs_to_send);

	// Sender's balance is reduced by sent amount
	assert_eq!(sender_pens_after, sender_pens_before - pens_to_send);
	// Reserve balance is increased by sent amount
	assert_eq!(pens_in_reserve_on_ahr_after, pens_in_reserve_on_ahr_before + pens_to_send);
	// Receiver's balance is increased by sent amount
	assert_eq!(receiver_pens_after, receiver_pens_before + pens_to_send);
=======
	let sender_wnds_after = PenpalA::execute_with(|| {
		type ForeignAssets = <PenpalA as PenpalAPallet>::ForeignAssets;
		<ForeignAssets as Inspect<_>>::balance(wnd_at_rococo_parachains.into(), &sender)
	});
	let receiver_wnds_after = <AssetHubWestend as Chain>::account_data_of(receiver).free;

	// Sender's balance is reduced by sent "amount"
	assert_eq!(sender_wnds_after, sender_wnds_before - amount);
	// Receiver's balance is increased by no more than "amount"
	assert!(receiver_wnds_after > receiver_wnds_before);
	assert!(receiver_wnds_after <= receiver_wnds_before + amount);
>>>>>>> b16237ad
}<|MERGE_RESOLUTION|>--- conflicted
+++ resolved
@@ -408,7 +408,133 @@
 	assert!(rocs_in_reserve_on_ahr_after <= rocs_in_reserve_on_ahr_before + amount);
 }
 
-<<<<<<< HEAD
+#[test]
+fn send_back_wnds_from_penpal_rococo_through_asset_hub_rococo_to_asset_hub_westend() {
+	let wnd_at_rococo_parachains = bridged_wnd_at_ah_rococo();
+	let amount = ASSET_HUB_ROCOCO_ED * 10_000_000;
+	let sender = PenpalASender::get();
+	let receiver = AssetHubWestendReceiver::get();
+
+	// set up ROCs for transfer
+	let (roc_at_rococo_parachains, _) =
+		set_up_rocs_for_penpal_rococo_through_ahr_to_ahw(&sender, amount);
+
+	// set up WNDs for transfer
+	let penpal_location = AssetHubRococo::sibling_location_of(PenpalA::para_id());
+	let sov_penpal_on_ahr = AssetHubRococo::sovereign_account_id_of(penpal_location);
+	let prefund_accounts = vec![(sov_penpal_on_ahr, amount * 2)];
+	create_foreign_on_ah_rococo(wnd_at_rococo_parachains.clone(), true, prefund_accounts);
+	let asset_owner: AccountId = AssetHubRococo::account_id_of(ALICE);
+	PenpalA::force_create_foreign_asset(
+		wnd_at_rococo_parachains.clone(),
+		asset_owner.clone(),
+		true,
+		ASSET_MIN_BALANCE,
+		vec![(sender.clone(), amount * 2)],
+	);
+	// Configure source Penpal chain to trust local AH as reserve of bridged WND
+	PenpalA::execute_with(|| {
+		assert_ok!(<PenpalA as Chain>::System::set_storage(
+			<PenpalA as Chain>::RuntimeOrigin::root(),
+			vec![(
+				PenpalCustomizableAssetFromSystemAssetHub::key().to_vec(),
+				wnd_at_rococo_parachains.encode(),
+			)],
+		));
+	});
+
+	// fund the AHR's SA on AHW with the WND tokens held in reserve
+	let sov_ahr_on_ahw = AssetHubWestend::sovereign_account_of_parachain_on_other_global_consensus(
+		NetworkId::Rococo,
+		AssetHubRococo::para_id(),
+	);
+	AssetHubWestend::fund_accounts(vec![(sov_ahr_on_ahw.clone(), amount * 2)]);
+
+	// balances before
+	let sender_wnds_before = PenpalA::execute_with(|| {
+		type ForeignAssets = <PenpalA as PenpalAPallet>::ForeignAssets;
+		<ForeignAssets as Inspect<_>>::balance(wnd_at_rococo_parachains.clone().into(), &sender)
+	});
+	let receiver_wnds_before = <AssetHubWestend as Chain>::account_data_of(receiver.clone()).free;
+
+	// send WNDs over the bridge, ROCs only used to pay fees on local AH, pay with WND on remote AH
+	{
+		let final_destination = asset_hub_westend_location();
+		let intermediary_hop = PenpalA::sibling_location_of(AssetHubRococo::para_id());
+		let context = PenpalA::execute_with(|| PenpalUniversalLocation::get());
+
+		// what happens at final destination
+		let beneficiary = AccountId32Junction { network: None, id: receiver.clone().into() }.into();
+		// use WND as fees on the final destination (AHW)
+		let remote_fees: Asset = (wnd_at_rococo_parachains.clone(), amount).into();
+		let remote_fees = remote_fees.reanchored(&final_destination, &context).unwrap();
+		// buy execution using WNDs, then deposit all remaining WNDs
+		let xcm_on_final_dest = Xcm::<()>(vec![
+			BuyExecution { fees: remote_fees, weight_limit: WeightLimit::Unlimited },
+			DepositAsset { assets: Wild(AllCounted(1)), beneficiary },
+		]);
+
+		// what happens at intermediary hop
+		// reanchor final dest (Asset Hub Westend) to the view of hop (Asset Hub Rococo)
+		let mut final_destination = final_destination.clone();
+		final_destination.reanchor(&intermediary_hop, &context).unwrap();
+		// reanchor WNDs to the view of hop (Asset Hub Rococo)
+		let asset: Asset = (wnd_at_rococo_parachains.clone(), amount).into();
+		let asset = asset.reanchored(&intermediary_hop, &context).unwrap();
+		// on Asset Hub Rococo, forward a request to withdraw WNDs from reserve on Asset Hub Westend
+		let xcm_on_hop = Xcm::<()>(vec![InitiateReserveWithdraw {
+			assets: Definite(asset.into()), // WNDs
+			reserve: final_destination,     // AHW
+			xcm: xcm_on_final_dest,         // XCM to execute on AHW
+		}]);
+		// assets to send from Penpal and how they reach the intermediary hop
+		let assets: Assets = vec![
+			(wnd_at_rococo_parachains.clone(), amount).into(),
+			(roc_at_rococo_parachains.clone(), amount).into(),
+		]
+		.into();
+		let asset_transfer_type = TransferType::DestinationReserve;
+		let fees_id: AssetId = roc_at_rococo_parachains.into();
+		let fees_transfer_type = TransferType::DestinationReserve;
+
+		// initiate the transfer
+		send_assets_from_penpal_rococo_through_rococo_ah_to_westend_ah(
+			intermediary_hop,
+			(assets, asset_transfer_type),
+			(fees_id, fees_transfer_type),
+			xcm_on_hop,
+		);
+	}
+
+	// process AHW incoming message and check events
+	AssetHubWestend::execute_with(|| {
+		type RuntimeEvent = <AssetHubWestend as Chain>::RuntimeEvent;
+		assert_expected_events!(
+			AssetHubWestend,
+			vec![
+				// issue ROCs on AHW
+				RuntimeEvent::Balances(pallet_balances::Event::Issued { .. }) => {},
+				// message processed successfully
+				RuntimeEvent::MessageQueue(
+					pallet_message_queue::Event::Processed { success: true, .. }
+				) => {},
+			]
+		);
+	});
+
+	let sender_wnds_after = PenpalA::execute_with(|| {
+		type ForeignAssets = <PenpalA as PenpalAPallet>::ForeignAssets;
+		<ForeignAssets as Inspect<_>>::balance(wnd_at_rococo_parachains.into(), &sender)
+	});
+	let receiver_wnds_after = <AssetHubWestend as Chain>::account_data_of(receiver).free;
+
+	// Sender's balance is reduced by sent "amount"
+	assert_eq!(sender_wnds_after, sender_wnds_before - amount);
+	// Receiver's balance is increased by no more than "amount"
+	assert!(receiver_wnds_after > receiver_wnds_before);
+	assert!(receiver_wnds_after <= receiver_wnds_before + amount);
+}
+
 fn do_send_pens_and_rocs_from_penpal_rococo_via_ahr_to_ahw(
 	rocs: (Location, u128),
 	pens: (Location, u128),
@@ -637,121 +763,16 @@
 		(pens_location_on_penpal.try_into().unwrap(), pens_to_send),
 	);
 
-=======
-#[test]
-fn send_back_wnds_from_penpal_rococo_through_asset_hub_rococo_to_asset_hub_westend() {
-	let wnd_at_rococo_parachains = bridged_wnd_at_ah_rococo();
-	let amount = ASSET_HUB_ROCOCO_ED * 10_000_000;
-	let sender = PenpalASender::get();
-	let receiver = AssetHubWestendReceiver::get();
-
-	// set up ROCs for transfer
-	let (roc_at_rococo_parachains, _) =
-		set_up_rocs_for_penpal_rococo_through_ahr_to_ahw(&sender, amount);
-
-	// set up WNDs for transfer
-	let penpal_location = AssetHubRococo::sibling_location_of(PenpalA::para_id());
-	let sov_penpal_on_ahr = AssetHubRococo::sovereign_account_id_of(penpal_location);
-	let prefund_accounts = vec![(sov_penpal_on_ahr, amount * 2)];
-	create_foreign_on_ah_rococo(wnd_at_rococo_parachains.clone(), true, prefund_accounts);
-	let asset_owner: AccountId = AssetHubRococo::account_id_of(ALICE);
-	PenpalA::force_create_foreign_asset(
-		wnd_at_rococo_parachains.clone(),
-		asset_owner.clone(),
-		true,
-		ASSET_MIN_BALANCE,
-		vec![(sender.clone(), amount * 2)],
-	);
-	// Configure source Penpal chain to trust local AH as reserve of bridged WND
-	PenpalA::execute_with(|| {
-		assert_ok!(<PenpalA as Chain>::System::set_storage(
-			<PenpalA as Chain>::RuntimeOrigin::root(),
-			vec![(
-				PenpalCustomizableAssetFromSystemAssetHub::key().to_vec(),
-				wnd_at_rococo_parachains.encode(),
-			)],
-		));
-	});
-
-	// fund the AHR's SA on AHW with the WND tokens held in reserve
-	let sov_ahr_on_ahw = AssetHubWestend::sovereign_account_of_parachain_on_other_global_consensus(
-		NetworkId::Rococo,
-		AssetHubRococo::para_id(),
-	);
-	AssetHubWestend::fund_accounts(vec![(sov_ahr_on_ahw.clone(), amount * 2)]);
-
-	// balances before
-	let sender_wnds_before = PenpalA::execute_with(|| {
-		type ForeignAssets = <PenpalA as PenpalAPallet>::ForeignAssets;
-		<ForeignAssets as Inspect<_>>::balance(wnd_at_rococo_parachains.clone().into(), &sender)
-	});
-	let receiver_wnds_before = <AssetHubWestend as Chain>::account_data_of(receiver.clone()).free;
-
-	// send WNDs over the bridge, ROCs only used to pay fees on local AH, pay with WND on remote AH
-	{
-		let final_destination = asset_hub_westend_location();
-		let intermediary_hop = PenpalA::sibling_location_of(AssetHubRococo::para_id());
-		let context = PenpalA::execute_with(|| PenpalUniversalLocation::get());
-
-		// what happens at final destination
-		let beneficiary = AccountId32Junction { network: None, id: receiver.clone().into() }.into();
-		// use WND as fees on the final destination (AHW)
-		let remote_fees: Asset = (wnd_at_rococo_parachains.clone(), amount).into();
-		let remote_fees = remote_fees.reanchored(&final_destination, &context).unwrap();
-		// buy execution using WNDs, then deposit all remaining WNDs
-		let xcm_on_final_dest = Xcm::<()>(vec![
-			BuyExecution { fees: remote_fees, weight_limit: WeightLimit::Unlimited },
-			DepositAsset { assets: Wild(AllCounted(1)), beneficiary },
-		]);
-
-		// what happens at intermediary hop
-		// reanchor final dest (Asset Hub Westend) to the view of hop (Asset Hub Rococo)
-		let mut final_destination = final_destination.clone();
-		final_destination.reanchor(&intermediary_hop, &context).unwrap();
-		// reanchor WNDs to the view of hop (Asset Hub Rococo)
-		let asset: Asset = (wnd_at_rococo_parachains.clone(), amount).into();
-		let asset = asset.reanchored(&intermediary_hop, &context).unwrap();
-		// on Asset Hub Rococo, forward a request to withdraw WNDs from reserve on Asset Hub Westend
-		let xcm_on_hop = Xcm::<()>(vec![InitiateReserveWithdraw {
-			assets: Definite(asset.into()), // WNDs
-			reserve: final_destination,     // AHW
-			xcm: xcm_on_final_dest,         // XCM to execute on AHW
-		}]);
-		// assets to send from Penpal and how they reach the intermediary hop
-		let assets: Assets = vec![
-			(wnd_at_rococo_parachains.clone(), amount).into(),
-			(roc_at_rococo_parachains.clone(), amount).into(),
-		]
-		.into();
-		let asset_transfer_type = TransferType::DestinationReserve;
-		let fees_id: AssetId = roc_at_rococo_parachains.into();
-		let fees_transfer_type = TransferType::DestinationReserve;
-
-		// initiate the transfer
-		send_assets_from_penpal_rococo_through_rococo_ah_to_westend_ah(
-			intermediary_hop,
-			(assets, asset_transfer_type),
-			(fees_id, fees_transfer_type),
-			xcm_on_hop,
-		);
-	}
-
-	// process AHW incoming message and check events
->>>>>>> b16237ad
 	AssetHubWestend::execute_with(|| {
 		type RuntimeEvent = <AssetHubWestend as Chain>::RuntimeEvent;
 		assert_expected_events!(
 			AssetHubWestend,
 			vec![
 				// issue ROCs on AHW
-<<<<<<< HEAD
 				RuntimeEvent::ForeignAssets(pallet_assets::Event::Issued { asset_id, owner, .. }) => {
 					asset_id: *asset_id == roc_at_rococo_parachains.clone().try_into().unwrap(),
 					owner: *owner == AssetHubWestendReceiver::get(),
 				},
-=======
-				RuntimeEvent::Balances(pallet_balances::Event::Issued { .. }) => {},
->>>>>>> b16237ad
 				// message processed successfully
 				RuntimeEvent::MessageQueue(
 					pallet_message_queue::Event::Processed { success: true, .. }
@@ -760,7 +781,6 @@
 		);
 	});
 
-<<<<<<< HEAD
 	// account balances after
 	let sender_rocs_after = PenpalA::execute_with(|| {
 		type ForeignAssets = <PenpalA as PenpalAPallet>::ForeignAssets;
@@ -816,17 +836,4 @@
 	assert_eq!(pens_in_reserve_on_ahr_after, pens_in_reserve_on_ahr_before + pens_to_send);
 	// Receiver's balance is increased by sent amount
 	assert_eq!(receiver_pens_after, receiver_pens_before + pens_to_send);
-=======
-	let sender_wnds_after = PenpalA::execute_with(|| {
-		type ForeignAssets = <PenpalA as PenpalAPallet>::ForeignAssets;
-		<ForeignAssets as Inspect<_>>::balance(wnd_at_rococo_parachains.into(), &sender)
-	});
-	let receiver_wnds_after = <AssetHubWestend as Chain>::account_data_of(receiver).free;
-
-	// Sender's balance is reduced by sent "amount"
-	assert_eq!(sender_wnds_after, sender_wnds_before - amount);
-	// Receiver's balance is increased by no more than "amount"
-	assert!(receiver_wnds_after > receiver_wnds_before);
-	assert!(receiver_wnds_after <= receiver_wnds_before + amount);
->>>>>>> b16237ad
 }
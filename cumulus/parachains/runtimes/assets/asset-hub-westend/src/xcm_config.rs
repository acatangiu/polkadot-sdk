--- conflicted
+++ resolved
@@ -381,19 +381,12 @@
 	type OriginConverter = XcmOriginToTransactDispatchOrigin;
 	// Asset Hub trusts only particular, pre-configured bridged locations from a different consensus
 	// as reserve locations (we trust the Bridge Hub to relay the message that a reserve is being
-<<<<<<< HEAD
-	// held). Asset Hub may _act_ as a reserve location for WND and assets created
-	// under `pallet-assets`. Users must use teleport where allowed (e.g. WND with the Relay Chain).
-	// type IsReserve = (bridging::to_rococo::IsTrustedBridgedReserveLocationForConcreteAsset,);
-	type IsReserve = Everything;
-=======
 	// held). On Westend Asset Hub, we allow Rococo Asset Hub to act as reserve for any asset native
 	// to the Rococo or Ethereum ecosystems.
 	type IsReserve = (
 		bridging::to_rococo::RococoOrEthereumAssetFromAssetHubRococo,
 		bridging::to_ethereum::IsTrustedBridgedReserveLocationForForeignAsset,
 	);
->>>>>>> b16237ad
 	type IsTeleporter = TrustedTeleporters;
 	type UniversalLocation = UniversalLocation;
 	type Barrier = Barrier;

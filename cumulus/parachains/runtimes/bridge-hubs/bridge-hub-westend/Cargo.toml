[package]
name = "bridge-hub-westend-runtime"
version = "0.3.0"
authors.workspace = true
edition.workspace = true
description = "Westend's BridgeHub parachain runtime"
license = "Apache-2.0"
homepage.workspace = true
repository.workspace = true

[lints]
workspace = true

[build-dependencies]
substrate-wasm-builder = { optional = true, workspace = true, default-features = true }

[dependencies]
codec = { features = ["derive"], workspace = true }
hex-literal = { workspace = true, default-features = true }
log = { workspace = true }
scale-info = { features = ["derive"], workspace = true }
serde = { optional = true, features = ["derive"], workspace = true, default-features = true }
serde_json = { features = ["alloc"], workspace = true }

# Substrate
frame-benchmarking = { optional = true, workspace = true }
frame-executive = { workspace = true }
frame-metadata-hash-extension = { workspace = true }
frame-support = { workspace = true }
frame-system = { workspace = true }
frame-system-benchmarking = { optional = true, workspace = true }
frame-system-rpc-runtime-api = { workspace = true }
frame-try-runtime = { optional = true, workspace = true }
pallet-aura = { workspace = true }
pallet-authorship = { workspace = true }
pallet-balances = { workspace = true }
pallet-message-queue = { workspace = true }
pallet-multisig = { workspace = true }
pallet-session = { workspace = true }
pallet-timestamp = { workspace = true }
pallet-transaction-payment = { workspace = true }
pallet-transaction-payment-rpc-runtime-api = { workspace = true }
pallet-utility = { workspace = true }
sp-api = { workspace = true }
sp-block-builder = { workspace = true }
sp-consensus-aura = { workspace = true }
sp-core = { workspace = true }
sp-genesis-builder = { workspace = true }
sp-inherents = { workspace = true }
sp-io = { workspace = true }
sp-keyring = { workspace = true }
sp-offchain = { workspace = true }
sp-runtime = { workspace = true }
sp-session = { workspace = true }
sp-std = { workspace = true }
sp-storage = { workspace = true }
sp-transaction-pool = { workspace = true }
sp-version = { workspace = true }

# Polkadot
pallet-xcm = { workspace = true }
pallet-xcm-benchmarks = { optional = true, workspace = true }
polkadot-parachain-primitives = { workspace = true }
polkadot-runtime-common = { workspace = true }
westend-runtime-constants = { workspace = true }
xcm = { workspace = true }
xcm-builder = { workspace = true }
xcm-executor = { workspace = true }
xcm-runtime-apis = { workspace = true }

# Cumulus
cumulus-pallet-aura-ext = { workspace = true }
cumulus-pallet-parachain-system = { workspace = true }
cumulus-pallet-session-benchmarking = { workspace = true }
cumulus-pallet-weight-reclaim = { workspace = true }
cumulus-pallet-xcm = { workspace = true }
cumulus-pallet-xcmp-queue = { features = ["bridging"], workspace = true }
cumulus-primitives-aura = { workspace = true }
cumulus-primitives-core = { workspace = true }
cumulus-primitives-utility = { workspace = true }

pallet-collator-selection = { workspace = true }
parachain-info = { workspace = true }
parachains-common = { workspace = true }
testnet-parachains-constants = { features = ["westend"], workspace = true }

# Bridges
bp-asset-hub-rococo = { workspace = true }
bp-asset-hub-westend = { workspace = true }
bp-bridge-hub-rococo = { workspace = true }
bp-bridge-hub-westend = { workspace = true }
bp-header-chain = { workspace = true }
bp-messages = { workspace = true }
bp-parachains = { workspace = true }
bp-polkadot-core = { workspace = true }
bp-relayers = { workspace = true }
bp-rococo = { workspace = true }
bp-runtime = { workspace = true }
bp-westend = { workspace = true }
bp-xcm-bridge-hub-router = { workspace = true }
bridge-hub-common = { workspace = true }
bridge-runtime-common = { workspace = true }
pallet-bridge-grandpa = { workspace = true }
pallet-bridge-messages = { workspace = true }
pallet-bridge-parachains = { workspace = true }
pallet-bridge-relayers = { workspace = true }
pallet-xcm-bridge-hub = { workspace = true }

# Ethereum Bridge (Snowbridge)
snowbridge-beacon-primitives = { workspace = true }
snowbridge-core = { workspace = true }
snowbridge-outbound-queue-runtime-api = { workspace = true }
snowbridge-pallet-ethereum-client = { workspace = true }
snowbridge-pallet-inbound-queue = { workspace = true }
snowbridge-pallet-outbound-queue = { workspace = true }
snowbridge-pallet-system = { workspace = true }
snowbridge-router-primitives = { workspace = true }
snowbridge-outbound-primitives = { workspace = true }
snowbridge-outbound-router-primitives = { workspace = true }
snowbridge-runtime-common = { workspace = true }
<<<<<<< HEAD
snowbridge-pallet-outbound-queue-v2 = { workspace = true }
snowbridge-outbound-queue-runtime-api-v2 = { workspace = true }
snowbridge-merkle-tree = { workspace = true }
=======
snowbridge-system-runtime-api = { workspace = true }
>>>>>>> 568231a9


[dev-dependencies]
bridge-hub-test-utils = { workspace = true, default-features = true }
bridge-runtime-common = { features = ["integrity-test"], workspace = true, default-features = true }
pallet-bridge-relayers = { features = ["integrity-test"], workspace = true }
parachains-runtimes-test-utils = { workspace = true, default-features = true }
snowbridge-runtime-test-common = { workspace = true, default-features = true }

[features]
default = ["std"]
std = [
	"bp-asset-hub-rococo/std",
	"bp-asset-hub-westend/std",
	"bp-bridge-hub-rococo/std",
	"bp-bridge-hub-westend/std",
	"bp-header-chain/std",
	"bp-messages/std",
	"bp-parachains/std",
	"bp-polkadot-core/std",
	"bp-relayers/std",
	"bp-rococo/std",
	"bp-runtime/std",
	"bp-westend/std",
	"bp-xcm-bridge-hub-router/std",
	"bridge-hub-common/std",
	"bridge-runtime-common/std",
	"codec/std",
	"cumulus-pallet-aura-ext/std",
	"cumulus-pallet-parachain-system/std",
	"cumulus-pallet-session-benchmarking/std",
	"cumulus-pallet-weight-reclaim/std",
	"cumulus-pallet-xcm/std",
	"cumulus-pallet-xcmp-queue/std",
	"cumulus-primitives-aura/std",
	"cumulus-primitives-core/std",
	"cumulus-primitives-utility/std",
	"frame-benchmarking/std",
	"frame-executive/std",
	"frame-metadata-hash-extension/std",
	"frame-support/std",
	"frame-system-benchmarking?/std",
	"frame-system-rpc-runtime-api/std",
	"frame-system/std",
	"frame-try-runtime?/std",
	"log/std",
	"pallet-aura/std",
	"pallet-authorship/std",
	"pallet-balances/std",
	"pallet-bridge-grandpa/std",
	"pallet-bridge-messages/std",
	"pallet-bridge-parachains/std",
	"pallet-bridge-relayers/std",
	"pallet-collator-selection/std",
	"pallet-message-queue/std",
	"pallet-multisig/std",
	"pallet-session/std",
	"pallet-timestamp/std",
	"pallet-transaction-payment-rpc-runtime-api/std",
	"pallet-transaction-payment/std",
	"pallet-utility/std",
	"pallet-xcm-benchmarks?/std",
	"pallet-xcm-bridge-hub/std",
	"pallet-xcm/std",
	"parachain-info/std",
	"parachains-common/std",
	"polkadot-parachain-primitives/std",
	"polkadot-runtime-common/std",
	"scale-info/std",
	"serde",
	"serde_json/std",
	"snowbridge-beacon-primitives/std",
	"snowbridge-core/std",
	"snowbridge-merkle-tree/std",
	"snowbridge-outbound-primitives/std",
	"snowbridge-outbound-queue-runtime-api-v2/std",
	"snowbridge-outbound-queue-runtime-api/std",
	"snowbridge-outbound-router-primitives/std",
	"snowbridge-pallet-ethereum-client/std",
	"snowbridge-pallet-inbound-queue/std",
	"snowbridge-pallet-outbound-queue-v2/std",
	"snowbridge-pallet-outbound-queue/std",
	"snowbridge-pallet-system/std",
	"snowbridge-router-primitives/std",
	"snowbridge-runtime-common/std",
	"snowbridge-system-runtime-api/std",
	"sp-api/std",
	"sp-block-builder/std",
	"sp-consensus-aura/std",
	"sp-core/std",
	"sp-genesis-builder/std",
	"sp-inherents/std",
	"sp-io/std",
	"sp-keyring/std",
	"sp-offchain/std",
	"sp-runtime/std",
	"sp-session/std",
	"sp-std/std",
	"sp-storage/std",
	"sp-transaction-pool/std",
	"sp-version/std",
	"substrate-wasm-builder",
	"testnet-parachains-constants/std",
	"westend-runtime-constants/std",
	"xcm-builder/std",
	"xcm-executor/std",
	"xcm-runtime-apis/std",
	"xcm/std",
]

runtime-benchmarks = [
	"bridge-hub-common/runtime-benchmarks",
	"bridge-runtime-common/runtime-benchmarks",
	"cumulus-pallet-parachain-system/runtime-benchmarks",
	"cumulus-pallet-session-benchmarking/runtime-benchmarks",
	"cumulus-pallet-weight-reclaim/runtime-benchmarks",
	"cumulus-pallet-xcmp-queue/runtime-benchmarks",
	"cumulus-primitives-core/runtime-benchmarks",
	"cumulus-primitives-utility/runtime-benchmarks",
	"frame-benchmarking/runtime-benchmarks",
	"frame-support/runtime-benchmarks",
	"frame-system-benchmarking/runtime-benchmarks",
	"frame-system/runtime-benchmarks",
	"pallet-balances/runtime-benchmarks",
	"pallet-bridge-grandpa/runtime-benchmarks",
	"pallet-bridge-messages/runtime-benchmarks",
	"pallet-bridge-parachains/runtime-benchmarks",
	"pallet-bridge-relayers/runtime-benchmarks",
	"pallet-collator-selection/runtime-benchmarks",
	"pallet-message-queue/runtime-benchmarks",
	"pallet-multisig/runtime-benchmarks",
	"pallet-timestamp/runtime-benchmarks",
	"pallet-transaction-payment/runtime-benchmarks",
	"pallet-utility/runtime-benchmarks",
	"pallet-xcm-benchmarks/runtime-benchmarks",
	"pallet-xcm-bridge-hub/runtime-benchmarks",
	"pallet-xcm/runtime-benchmarks",
	"parachains-common/runtime-benchmarks",
	"polkadot-parachain-primitives/runtime-benchmarks",
	"polkadot-runtime-common/runtime-benchmarks",
	"snowbridge-core/runtime-benchmarks",
	"snowbridge-pallet-ethereum-client/runtime-benchmarks",
	"snowbridge-pallet-inbound-queue/runtime-benchmarks",
	"snowbridge-pallet-outbound-queue-v2/runtime-benchmarks",
	"snowbridge-pallet-outbound-queue/runtime-benchmarks",
	"snowbridge-pallet-system/runtime-benchmarks",
	"snowbridge-router-primitives/runtime-benchmarks",
	"snowbridge-runtime-common/runtime-benchmarks",
	"snowbridge-runtime-test-common/runtime-benchmarks",
	"sp-runtime/runtime-benchmarks",
	"xcm-builder/runtime-benchmarks",
	"xcm-executor/runtime-benchmarks",
	"xcm-runtime-apis/runtime-benchmarks",
	"xcm/runtime-benchmarks",
]

try-runtime = [
	"cumulus-pallet-aura-ext/try-runtime",
	"cumulus-pallet-parachain-system/try-runtime",
	"cumulus-pallet-weight-reclaim/try-runtime",
	"cumulus-pallet-xcm/try-runtime",
	"cumulus-pallet-xcmp-queue/try-runtime",
	"frame-executive/try-runtime",
	"frame-support/try-runtime",
	"frame-system/try-runtime",
	"frame-try-runtime/try-runtime",
	"pallet-aura/try-runtime",
	"pallet-authorship/try-runtime",
	"pallet-balances/try-runtime",
	"pallet-bridge-grandpa/try-runtime",
	"pallet-bridge-messages/try-runtime",
	"pallet-bridge-parachains/try-runtime",
	"pallet-bridge-relayers/try-runtime",
	"pallet-collator-selection/try-runtime",
	"pallet-message-queue/try-runtime",
	"pallet-multisig/try-runtime",
	"pallet-session/try-runtime",
	"pallet-timestamp/try-runtime",
	"pallet-transaction-payment/try-runtime",
	"pallet-utility/try-runtime",
	"pallet-xcm-bridge-hub/try-runtime",
	"pallet-xcm/try-runtime",
	"parachain-info/try-runtime",
	"polkadot-runtime-common/try-runtime",
	"snowbridge-pallet-ethereum-client/try-runtime",
	"snowbridge-pallet-inbound-queue/try-runtime",
	"snowbridge-pallet-outbound-queue-v2/try-runtime",
	"snowbridge-pallet-outbound-queue/try-runtime",
	"snowbridge-pallet-system/try-runtime",
	"sp-runtime/try-runtime",
]

# A feature that should be enabled when the runtime should be built for on-chain
# deployment. This will disable stuff that shouldn't be part of the on-chain wasm
# to make it smaller, like logging for example.
on-chain-release-build = []

fast-runtime = []<|MERGE_RESOLUTION|>--- conflicted
+++ resolved
@@ -109,23 +109,19 @@
 # Ethereum Bridge (Snowbridge)
 snowbridge-beacon-primitives = { workspace = true }
 snowbridge-core = { workspace = true }
+snowbridge-merkle-tree = { workspace = true }
+snowbridge-outbound-primitives = { workspace = true }
 snowbridge-outbound-queue-runtime-api = { workspace = true }
+snowbridge-outbound-queue-runtime-api-v2 = { workspace = true }
+snowbridge-outbound-router-primitives = { workspace = true }
 snowbridge-pallet-ethereum-client = { workspace = true }
 snowbridge-pallet-inbound-queue = { workspace = true }
 snowbridge-pallet-outbound-queue = { workspace = true }
+snowbridge-pallet-outbound-queue-v2 = { workspace = true }
 snowbridge-pallet-system = { workspace = true }
 snowbridge-router-primitives = { workspace = true }
-snowbridge-outbound-primitives = { workspace = true }
-snowbridge-outbound-router-primitives = { workspace = true }
 snowbridge-runtime-common = { workspace = true }
-<<<<<<< HEAD
-snowbridge-pallet-outbound-queue-v2 = { workspace = true }
-snowbridge-outbound-queue-runtime-api-v2 = { workspace = true }
-snowbridge-merkle-tree = { workspace = true }
-=======
 snowbridge-system-runtime-api = { workspace = true }
->>>>>>> 568231a9
-
 
 [dev-dependencies]
 bridge-hub-test-utils = { workspace = true, default-features = true }

--- conflicted
+++ resolved
@@ -83,15 +83,12 @@
 	appendix_weight: Weight,
 	transact_status: MaybeErrorCode,
 	fees_mode: FeesMode,
-<<<<<<< HEAD
+	/// Asset provided in last `BuyExecution` instruction (if any) in current XCM program. Same
+	/// asset type will be used for paying any potential delivery fees incurred by the program.
+	asset_used_for_fees: Option<AssetId>,
 	to_teleport: AssetsInHolding,
 	to_reserve_transfer: AssetsInHolding,
 	to_reserve_withdraw: AssetsInHolding,
-=======
-	/// Asset provided in last `BuyExecution` instruction (if any) in current XCM program. Same
-	/// asset type will be used for paying any potential delivery fees incurred by the program.
-	asset_used_for_fees: Option<AssetId>,
->>>>>>> b16237ad
 	_config: PhantomData<Config>,
 }
 
@@ -328,13 +325,10 @@
 			appendix_weight: Weight::zero(),
 			transact_status: Default::default(),
 			fees_mode: FeesMode { jit_withdraw: false },
-<<<<<<< HEAD
+			asset_used_for_fees: None,
 			to_teleport: AssetsInHolding::new(),
 			to_reserve_transfer: AssetsInHolding::new(),
 			to_reserve_withdraw: AssetsInHolding::new(),
-=======
-			asset_used_for_fees: None,
->>>>>>> b16237ad
 			_config: PhantomData,
 		}
 	}
@@ -559,60 +553,6 @@
 		Ok(())
 	}
 
-<<<<<<< HEAD
-	fn do_reserve_transfer_assets(
-		assets: AssetsInHolding,
-		context: &XcmContext,
-		dest: &Location,
-		remote_xcm: &mut Vec<Instruction<()>>,
-	) -> Result<Assets, XcmError> {
-		for asset in assets.assets_iter() {
-			Config::AssetTransactor::deposit_asset(&asset, dest, Some(context))?;
-		}
-		// Note that we pass `None` as `maybe_failed_bin` and drop any assets which
-		// cannot be reanchored, because we have already called `deposit_asset` on
-		// all assets.
-		let reanchored_assets = Self::reanchored(assets, dest, None);
-		remote_xcm.push(ReserveAssetDeposited(reanchored_assets.clone()));
-
-		Ok(reanchored_assets)
-	}
-
-	fn do_reserve_withdraw_assets(
-		assets: AssetsInHolding,
-		failed_bin: &mut AssetsInHolding,
-		reserve: &Location,
-		remote_xcm: &mut Vec<Instruction<()>>,
-	) -> Result<Assets, XcmError> {
-		// Note that here we are able to place any assets which could not be
-		// reanchored back into Holding.
-		let reanchored_assets = Self::reanchored(assets, reserve, Some(failed_bin));
-		remote_xcm.push(WithdrawAsset(reanchored_assets.clone()));
-
-		Ok(reanchored_assets)
-	}
-
-	fn do_teleport_assets(
-		assets: AssetsInHolding,
-		context: &XcmContext,
-		dest: &Location,
-		remote_xcm: &mut Vec<Instruction<()>>,
-	) -> Result<Assets, XcmError> {
-		for asset in assets.assets_iter() {
-			// We should check that the asset can actually be teleported out (for
-			// this to be in error, there would need to be an accounting violation
-			// by ourselves, so it's unlikely, but we don't want to allow that kind
-			// of bug to leak into a trusted chain.
-			Config::AssetTransactor::can_check_out(dest, &asset, context)?;
-			Config::AssetTransactor::check_out(dest, &asset, context);
-		}
-		// Note that we pass `None` as `maybe_failed_bin` and drop any assets which
-		// cannot be reanchored, because we have already checked all assets out.
-		let reanchored_assets = Self::reanchored(assets, dest, None);
-		remote_xcm.push(ReceiveTeleportedAsset(reanchored_assets.clone()));
-
-		Ok(reanchored_assets)
-=======
 	/// Calculates the amount of `self.asset_used_for_fees` required to swap for
 	/// `asset_needed_for_fees`.
 	///
@@ -648,7 +588,60 @@
 		} else {
 			asset_needed_for_fees
 		}
->>>>>>> b16237ad
+	}
+
+	fn do_reserve_transfer_assets(
+		assets: AssetsInHolding,
+		context: &XcmContext,
+		dest: &Location,
+		remote_xcm: &mut Vec<Instruction<()>>,
+	) -> Result<Assets, XcmError> {
+		for asset in assets.assets_iter() {
+			Config::AssetTransactor::deposit_asset(&asset, dest, Some(context))?;
+		}
+		// Note that we pass `None` as `maybe_failed_bin` and drop any assets which
+		// cannot be reanchored, because we have already called `deposit_asset` on
+		// all assets.
+		let reanchored_assets = Self::reanchored(assets, dest, None);
+		remote_xcm.push(ReserveAssetDeposited(reanchored_assets.clone()));
+
+		Ok(reanchored_assets)
+	}
+
+	fn do_reserve_withdraw_assets(
+		assets: AssetsInHolding,
+		failed_bin: &mut AssetsInHolding,
+		reserve: &Location,
+		remote_xcm: &mut Vec<Instruction<()>>,
+	) -> Result<Assets, XcmError> {
+		// Note that here we are able to place any assets which could not be
+		// reanchored back into Holding.
+		let reanchored_assets = Self::reanchored(assets, reserve, Some(failed_bin));
+		remote_xcm.push(WithdrawAsset(reanchored_assets.clone()));
+
+		Ok(reanchored_assets)
+	}
+
+	fn do_teleport_assets(
+		assets: AssetsInHolding,
+		context: &XcmContext,
+		dest: &Location,
+		remote_xcm: &mut Vec<Instruction<()>>,
+	) -> Result<Assets, XcmError> {
+		for asset in assets.assets_iter() {
+			// We should check that the asset can actually be teleported out (for
+			// this to be in error, there would need to be an accounting violation
+			// by ourselves, so it's unlikely, but we don't want to allow that kind
+			// of bug to leak into a trusted chain.
+			Config::AssetTransactor::can_check_out(dest, &asset, context)?;
+			Config::AssetTransactor::check_out(dest, &asset, context);
+		}
+		// Note that we pass `None` as `maybe_failed_bin` and drop any assets which
+		// cannot be reanchored, because we have already checked all assets out.
+		let reanchored_assets = Self::reanchored(assets, dest, None);
+		remote_xcm.push(ReceiveTeleportedAsset(reanchored_assets.clone()));
+
+		Ok(reanchored_assets)
 	}
 
 	/// Calculates what `local_querier` would be from the perspective of `destination`.
@@ -1151,17 +1144,6 @@
 					message_to_weigh.extend(xcm.0.clone().into_iter());
 					let (_, fee) =
 						validate_send::<Config::XcmSender>(dest.clone(), Xcm(message_to_weigh))?;
-<<<<<<< HEAD
-					// set aside fee to be charged by XcmSender
-					let transport_fee = self.holding.saturating_take(fee.into());
-
-					// now take assets to deposit (excluding transport_fee)
-					let assets = self.holding.saturating_take(assets);
-					Self::do_reserve_transfer_assets(assets, &self.context, &dest, &mut message)?;
-					// clear origin for subsequent custom instructions
-					message.push(ClearOrigin);
-					// append custom instructions
-=======
 					let maybe_delivery_fee = fee.get(0).map(|asset_needed_for_fees| {
 						tracing::trace!(
 							target: "xcm::DepositReserveAsset",
@@ -1185,7 +1167,8 @@
 					// assets.
 					let assets = Self::reanchored(deposited, &dest, None);
 					let mut message = vec![ReserveAssetDeposited(assets), ClearOrigin];
->>>>>>> b16237ad
+					// Self::do_reserve_transfer_assets(assets, &self.context, &dest, &mut
+					// message)?;
 					message.extend(xcm.0.into_iter());
 					// put back delivery_fee in holding register to be charged by XcmSender
 					if let Some(delivery_fee) = maybe_delivery_fee {
@@ -1202,19 +1185,6 @@
 			InitiateReserveWithdraw { assets, reserve, xcm } => {
 				let old_holding = self.holding.clone();
 				let result = Config::TransactionalProcessor::process(|| {
-<<<<<<< HEAD
-					let mut message = Vec::with_capacity(xcm.len() + 2);
-					let assets = self.holding.saturating_take(assets);
-					Self::do_reserve_withdraw_assets(
-						assets,
-						&mut self.holding,
-						&reserve,
-						&mut message,
-					)?;
-					// clear origin for subsequent custom instructions
-					message.push(ClearOrigin);
-					// append custom instructions
-=======
 					let assets = self.holding.saturating_take(assets);
 					// Must ensure that we recognise the assets as being managed by the destination.
 					#[cfg(not(feature = "runtime-benchmarks"))]
@@ -1228,7 +1198,12 @@
 					// back into Holding.
 					let assets = Self::reanchored(assets, &reserve, Some(&mut self.holding));
 					let mut message = vec![WithdrawAsset(assets), ClearOrigin];
->>>>>>> b16237ad
+					// Self::do_reserve_withdraw_assets(
+					// 	assets,
+					// 	&mut self.holding,
+					// 	&reserve,
+					// 	&mut message,
+					// )?;
 					message.extend(xcm.0.into_iter());
 					self.send(reserve, Xcm(message), FeeReason::InitiateReserveWithdraw)?;
 					Ok(())
@@ -1243,12 +1218,6 @@
 				let result = Config::TransactionalProcessor::process(|| {
 					let mut message = Vec::with_capacity(xcm.len() + 2);
 					let assets = self.holding.saturating_take(assets);
-<<<<<<< HEAD
-					Self::do_teleport_assets(assets, &self.context, &dest, &mut message)?;
-					// clear origin for subsequent custom instructions
-					message.push(ClearOrigin);
-					// append custom instructions
-=======
 					// Must ensure that we have teleport trust with destination for these assets.
 					#[cfg(not(feature = "runtime-benchmarks"))]
 					for asset in assets.assets_iter() {
@@ -1268,7 +1237,7 @@
 					// cannot be reanchored  because we have already checked all assets out.
 					let reanchored_assets = Self::reanchored(assets.clone(), &dest, None);
 					let mut message = vec![ReceiveTeleportedAsset(reanchored_assets), ClearOrigin];
->>>>>>> b16237ad
+					// Self::do_teleport_assets(assets, &self.context, &dest, &mut message)?;
 					message.extend(xcm.0.into_iter());
 					self.send(dest.clone(), Xcm(message), FeeReason::InitiateTeleport)?;
 					Ok(())
